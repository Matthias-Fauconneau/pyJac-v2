#! /usr/bin/env python
"""Creates source code for calculating analytical Jacobian matrix.
"""

# Python 2 compatibility
from __future__ import division
from __future__ import print_function

# Standard libraries
import sys
import math
import os

from utils import get_parser

# Local imports
import chem_utilities as chem
import mech_interpret as mech
import rate_subs as rate
import utils
import mech_auxiliary as aux
import CUDAParams
import CParams
import cache_optimizer as cache
import shared_memory as shared


def calculate_shared_memory(rind, rxn, specs, reacs, rev_reacs, pdep_reacs):
    """
    """
    # need to figure out shared memory stuff
    variable_list = []
    usages = []
    fwd_usage = 3
    rev_usage = 3
    pres_mod_usage = (0 if not (rxn.pdep or rxn.thd_body)
                      else (3 if rxn.thd_body else 2)
                      )
    reac_usages = [0 for i in range(len(rxn.reac))]
    prod_usages = [0 for i in range(len(rxn.prod))]
    # add variables
    variable_list.append(shared.variable('fwd_rates', rind))
    if rxn.rev:
        variable_list.append(shared.variable('rev_rates',
                             rev_reacs.index(rind))
                             )
    if rxn.pdep or rxn.thd_body:
        variable_list.append(shared.variable('pres_mod',
                             pdep_reacs.index(rind))
                             )
    for sp in set(rxn.reac + rxn.prod + [x[0] for x in rxn.thd_body_eff]):
        variable_list.append(shared.variable('conc', sp))

    for i, sp in enumerate(rxn.reac):
        nu = rxn.reac_nu[i]
        if nu - 1 > 0:
            reac_usages[i] += 1
        for sp2 in range(len(specs)):
            if nu - 1 > 0:
                reac_usages[i] += nu - 1
            if rxn.pdep or rxn.thd_body:
                pres_mod_usage += 1
            if sp == sp2:
                continue
            ind = next((ind for ind, spec in enumerate(rxn.reac)
                       if spec==sp2), None
                       )
            if ind is not None:
                reac_usages[ind] += 1

    if rxn.rev:
        for i, sp in enumerate(rxn.prod):
            nu = rxn.prod_nu[i]
            for sp2 in range(len(specs)):
                if nu - 1 > 0:
                    prod_usages[i] += nu - 1
#already counted in reac
#                if rxn.pdep or rxn.thd_body:
#                    pres_mod_usage += 1
                if sp == sp2:
                    continue
                ind = next((ind for ind, spec in enumerate(rxn.prod)
                           if spec==sp2), None
                           )
                if ind is not None:
                    prod_usages[ind] += 1

    usages.append(fwd_usage)
    if rxn.rev:
        usages.append(rev_usage)
    if rxn.pdep or rxn.thd_body:
        usages.append(pres_mod_usage)
    for sp in set(rxn.reac + rxn.prod + [x[0] for x in rxn.thd_body_eff]):
        u = 0
        if sp in rxn.reac:
            u += reac_usages[rxn.reac.index(sp)]
        if sp in rxn.prod:
            u += prod_usages[rxn.prod.index(sp)]
        if sp in rxn.thd_body_eff:
            u += 1
        usages.append(u)

    if CUDAParams.JacRateStrat == CUDAParams.JacRatesCacheStrat.Exclude:
        if rxn.rev:
            usages[0] = 0
            usages[1] = 0
        else:
            usages[0] = 0

    return variable_list, usages


def write_dr_dy(file, lang, rev_reacs, rxn, rind, pind, nspec, get_array):
    """
    """
    # write the T_Pr and T_Fi terms if needed
    if (rxn.pdep or rxn.thd_body) and (rxn.thd_body_eff or rxn.pdep_sp):
        jline = utils.line_start + 'pres_mod_temp = '
        if rxn.pdep:
            jline += '('
            # dPr/dYj contribution
            if rxn.low:
                # unimolecular/recombination
                jline += '(1.0 / (1.0 + Pr))'
            elif rxn.high:
                # chem-activated bimolecular
                jline += '(-Pr / (1.0 + Pr))'
            if rxn.troe:
                jline += (' - log(fmax(Fcent, 1.0e-300)) * 2.0 * A * (B * '
                          '{:.16}'.format(1.0 / math.log(10.0)) +
                          ' + A * '
                          '{:.16}) / '.format(0.14 / math.log(10.0)) +
                          '(B * B * B * (1.0 + A * A / (B * B)) '
                          '* (1.0 + A * A / (B * B)))'
                          )
            elif rxn.sri:
                jline += ('- X * X * '
                          '{:.16} * '.format(2.0 / math.log(10.0)) +
                          'log10(fmax(Pr, 1.0e-300)) * '
                          'log({:.4} * '.format(rxn.sri_par[0]) +
                          'exp({:.4} / T) + '.format(-rxn.sri_par[1]) +
                          'exp(T / {:.4}))'.format(-rxn.sri_par[2])
                          )

            jline += ') * '
        if rxn.rev:
            jline += '(' + get_array(lang, 'fwd_rates', rind)
            jline += ' - ' + \
                     get_array(lang, 'rev_rates', rev_reacs.index(rind))
            jline += ')'
        else:
            jline += get_array(lang, 'fwd_rates', rind)
        file.write(jline + utils.line_end[lang])

    jline = '  j_temp = -mw_avg * rho_inv * '
    # next, contribution from dR/dYj
    # namely the T_dy independent term
    if rxn.pdep or rxn.thd_body:
        jline += get_array(lang, 'pres_mod', pind)
        jline += ' * ('
    else:
        jline += '('

    reac_nu = 0
    prod_nu = 0
    if rxn.thd_body_eff and not rxn.pdep:
        reac_nu = 1
        if rxn.rev:
            prod_nu = 1

    # get reac and prod nu sums
    reac_nu += sum(rxn.reac_nu)

    if rxn.rev:
        prod_nu += sum(rxn.prod_nu)

    if reac_nu != 0:
        if reac_nu != 1:
            jline += '{} * '.format(float(reac_nu))
        jline += '' + get_array(lang, 'fwd_rates', rind)

    if prod_nu != 0:
        if prod_nu == 1:
            jline += ' - '
        else:
            jline += ' - {} * '.format(float(prod_nu))
        jline += '' + get_array(lang, 'rev_rates', rev_reacs.index(rind))

    if rxn.pdep and (rxn.pdep_sp or rxn.thd_body_eff):
        jline += ' + pres_mod_temp'
    jline += ')'

    file.write(jline + utils.line_end[lang])

    if rxn.pdep and (rxn.pdep_sp or rxn.thd_body_eff):
        file.write(utils.line_start +
            'pres_mod_temp *= (' + get_array(lang, 'pres_mod', pind) +
                            ' / conc_temp)' + utils.line_end[lang])


def write_rates(file, lang, rxn):
    """
    """
    if not (rxn.cheb or rxn.plog):
        file.write('  kf = ' + rate.rxn_rate_const(rxn.A, rxn.b, rxn.E) +
                   utils.line_end[lang])
    elif rxn.plog:
        vals = rxn.plog_par[0]
        file.write('  if (pres <= {:.4e}) {{\n'.format(vals[0]))
        line = ('    kf = ' + rate.rxn_rate_const(vals[1], vals[2], vals[3]))
        file.write(line + utils.line_end[lang])

        for idx, vals in enumerate(rxn.plog_par[:-1]):
            vals2 = rxn.plog_par[idx + 1]

            line = ('  }} else if ((pres > {:.4e}) '.format(vals[0]) +
                    '&& (pres <= {:.4e})) {{\n'.format(vals2[0]))
            file.write(line)

            line = ('    kf = log(' +
                    rate.rxn_rate_const(vals[1], vals[2], vals[3]) + ')'
                    )
            file.write(line + utils.line_end[lang])
            line = ('    kf2 = log(' +
                    rate.rxn_rate_const(vals2[1], vals2[2], vals2[3]) + ')'
                    )
            file.write(line + utils.line_end[lang])

            pres_log_diff = math.log(vals2[0]) - math.log(vals[0])
            line = ('    kf = exp(kf + (kf2 - kf) * (log(pres) - ' +
                    '{:.16e}) / '.format(math.log(vals[0])) +
                    '{:.16e})'.format(pres_log_diff)
                    )
            file.write(line + utils.line_end[lang])

        vals = rxn.plog_par[-1]
        file.write('  }} else if (pres > {:.4e}) {{\n'.format(vals[0]))
        line = ('    kf = ' + rate.rxn_rate_const(vals[1], vals[2], vals[3]))
        file.write(line + utils.line_end[lang])
        file.write('  }\n')
    elif rxn.cheb:
        file.write(rate.get_cheb_rate(lang, rxn, False))
    if rxn.rev and not rxn.rev_par:
        file.write('  kr = kf / Kc' + utils.line_end[lang])
    elif rxn.rev_par:
        file.write('  kr = ' +
                   rate.rxn_rate_const(rxn.rev_par[0],
                                       rxn.rev_par[1],
                                       rxn.rev_par[2]
                                       ) +
                   utils.line_end[lang]
                   )


def write_dr_dy_species(lang, specs, rxn, pind, j_sp, sp_j,
                        rind, rev_reacs, get_array
                        ):
    """
    """
    jline = 'j_temp'
    last_spec = len(specs) - 1
    mw_frac = sp_j.mw / specs[last_spec].mw
    jline += ' * {:.16e}'.format(1. - mw_frac)
    if (((rxn.pdep and rxn.pdep_sp is None) or
        (rxn.thd_body)) and rxn.thd_body_eff
        ):
        alphaij = next((thd[1] for thd in rxn.thd_body_eff
                        if thd[0] == j_sp), 1.0)
        alphai_nspec = next((thd[1] for thd in rxn.thd_body_eff
                        if thd[0] == last_spec), 1.0)
        if alphai_nspec != 0:
            alphaij -= alphai_nspec * mw_frac
        if alphaij != 0:
            if alphaij != 1:
                if alphaij == -1:
                    jline += ' - pres_mod_temp'
                else:
                    jline += ' + {:.16e} * pres_mod_temp'.format(alphaij)
            else:
                jline += ' + pres_mod_temp'
    elif (rxn.pdep_sp == j_sp or rxn.pdep_sp == last_spec):
        if rxn.pdep_sp == j_sp:
            jline += ' + pres_mod_temp'
        else:
            jline += ' - pres_mod_temp * {:.16e}'.format(sp_j.mw / specs[rxn.pdep_sp].mw)

    s_term = ''
    if (rxn.pdep or rxn.thd_body) and \
       ((j_sp in rxn.reac or last_spec in rxn.reac)
        or (rxn.rev and (j_sp in rxn.prod or last_spec in rxn.prod))
        ):
        s_term += ' + ' + get_array(lang, 'pres_mod', pind)
        s_term += ' * ('

    def __get_s_term(rxn, j_sp, reac=True):
        jline = 'kf' if reac else 'kr'
        if reac:
            nu = rxn.reac_nu[rxn.reac.index(j_sp)]
        else:
            nu = rxn.prod_nu[rxn.prod.index(j_sp)]
        if nu != 1:
            jline += ' * {}'.format(float(nu))

        if (nu - 1) > 0:
            if utils.is_integer(nu):
                # integer, so just use multiplication
                for i in range(int(nu) - 1):
                    if jline: jline += ' * '
                    jline += get_array(lang, 'conc', j_sp)
            else:
                if jline: jline += ' * '
                jline += ('pow(' + get_array(lang, 'conc', j_sp) +
                          ', {})'.format(nu - 1)
                          )

        the_list = rxn.reac if reac else rxn.prod
        # loop through remaining reactants
        for i, isp in enumerate(the_list):
            if isp == j_sp:
                continue

            nu = rxn.reac_nu[i] if reac else rxn.prod_nu[i]
            if utils.is_integer(nu):
                # integer, so just use multiplication
                for i in range(int(nu)):
                    if jline: jline += ' * '
                    jline += get_array(lang, 'conc', isp)
            else:
                if jline: jline += ' * '
                jline += ('pow(' + get_array(lang, 'conc', isp) +
                          ', ' + str(nu) + ')'
                          )
        return jline

    j_sp_add = False
    if j_sp in rxn.reac or (rxn.rev and j_sp in rxn.prod):
        j_sp_add = True
        add = ''
        if j_sp in rxn.reac:
            if not s_term:
                add += ' + '
            add += __get_s_term(rxn, j_sp, True)
        if rxn.rev and j_sp in rxn.prod:
            if not s_term:
                add += ' - '
            elif s_term[-1] == '(':
                add += '-'
            add += __get_s_term(rxn, j_sp, False)
        s_term += add

    if last_spec in rxn.reac or (rxn.rev and last_spec in rxn.prod):
        pre = '{:.16e}'.format(mw_frac)
        add = ''
        if j_sp_add:
            s_term += ' - '
        else:
            if s_term and s_term[-1] == '(':
                pre = '-' + pre
            else:
                pre = ' - ' + pre
        if last_spec in rxn.reac:
            add += __get_s_term(rxn, last_spec, True)
        if rxn.rev and last_spec in rxn.prod:
            if add:
                add += ' - '
            else:
                add += '-'
            add += __get_s_term(rxn, last_spec, False)
        s_term += pre + ' * (' + add + ')'

    if (rxn.pdep or rxn.thd_body) and s_term:
        s_term += ')'

    return jline + s_term


def write_kc(file, lang, specs, rxn):
    """
    """
    sum_nu = 0
    coeffs = {}
    for isp in set(rxn.reac + rxn.prod):
        sp = specs[isp]
        nu = utils.get_nu(isp, rxn)

        if nu == 0:
            continue

        sum_nu += nu

        lo_array = [nu] + [sp.lo[6], sp.lo[0], sp.lo[0] - 1.0, sp.lo[1] / 2.0,
                           sp.lo[2] / 6.0, sp.lo[3] / 12.0, sp.lo[4] / 20.0,
                           sp.lo[5]
                           ]

        lo_array = [x * lo_array[0] for x in [lo_array[1] - lo_array[2]] +
                    lo_array[3:]
                    ]

        hi_array = [nu] + [sp.hi[6], sp.hi[0], sp.hi[0] - 1.0, sp.hi[1] / 2.0,
                           sp.hi[2] / 6.0, sp.hi[3] / 12.0, sp.hi[4] / 20.0,
                           sp.hi[5]
                           ]

        hi_array = [x * hi_array[0] for x in [hi_array[1] - hi_array[2]] +
                    hi_array[3:]
                    ]
        if not sp.Trange[1] in coeffs:
            coeffs[sp.Trange[1]] = lo_array, hi_array
        else:
            coeffs[sp.Trange[1]] = [lo_array[i] + coeffs[sp.Trange[1]][0][i]
                                    for i in range(len(lo_array))
                                    ], \
                                    [hi_array[i] + coeffs[sp.Trange[1]][1][i]
                                    for i in range(len(hi_array))
                                    ]

    isFirst = True
    for T_mid in coeffs:
        # need temperature conditional for equilibrium constants
        line = utils.line_start + 'if (T <= {:})'.format(T_mid)
        if lang in ['c', 'cuda']:
            line += ' {\n'
        elif lang == 'fortran':
            line += ' then\n'
        elif lang == 'matlab':
            line += '\n'
        file.write(line)

        lo_array, hi_array = coeffs[T_mid]

        if isFirst:
            line = utils.line_start + '  Kc = '
        else:
            if lang in ['cuda', 'c']:
                line = utils.line_start + '  Kc += '
            else:
                line = utils.line_start + '  Kc = Kc + '
        line += ('({:.16e} + '.format(lo_array[0]) +
                 '{:.16e} * '.format(lo_array[1]) +
                 'logT + T * ('
                 '{:.16e} + T * ('.format(lo_array[2]) +
                 '{:.16e} + T * ('.format(lo_array[3]) +
                 '{:.16e} + '.format(lo_array[4]) +
                 '{:.16e} * T))) - '.format(lo_array[5]) +
                 '{:.16e} / T)'.format(lo_array[6]) +
                 utils.line_end[lang]
                 )
        file.write(line)

        if lang in ['c', 'cuda']:
            file.write('  } else {\n')
        elif lang in ['fortran', 'matlab']:
            file.write('  else\n')

        if isFirst:
            line = utils.line_start + '  Kc = '
        else:
            if lang in ['cuda', 'c']:
                line = utils.line_start + '  Kc += '
            else:
                line = utils.line_start + '  Kc = Kc + '
        line += ('({:.16e} + '.format(hi_array[0]) +
                 '{:.16e} * '.format(hi_array[1]) +
                 'logT + T * ('
                 '{:.16e} + T * ('.format(hi_array[2]) +
                 '{:.16e} + T * ('.format(hi_array[3]) +
                 '{:.16e} + '.format(hi_array[4]) +
                 '{:.16e} * T))) - '.format(hi_array[5]) +
                 '{:.16e} / T)'.format(hi_array[6]) +
                 utils.line_end[lang]
                 )
        file.write(line)

        if lang in ['c', 'cuda']:
            file.write('  }\n\n')
        elif lang == 'fortran':
            file.write('  end if\n\n')
        elif lang == 'matlab':
            file.write('  end\n\n')
        isFirst = False

    line = utils.line_start + 'Kc = '
    if sum_nu != 0:
        num = (chem.PA / chem.RU) ** sum_nu
        line += '{:.16e} * '.format(num)
    line += 'exp(Kc)' + utils.line_end[lang]
    file.write(line)


def get_infs(rxn):
    """
    """
    if rxn.low:
        # unimolecular/recombination fall-off
        beta_0minf = rxn.low[1] - rxn.b
        E_0minf = rxn.low[2] - rxn.E
        k0kinf = rate.rxn_rate_const(rxn.low[0] / rxn.A,
                                     beta_0minf, E_0minf
                                     )
    elif rxn.high:
        # chem-activated bimolecular rxn
        beta_0minf = rxn.b - rxn.high[1]
        E_0minf = rxn.E - rxn.high[2]
        k0kinf = rate.rxn_rate_const(rxn.A / rxn.high[0],
                                     beta_0minf, E_0minf
                                     )
    return beta_0minf, E_0minf, k0kinf


def write_dt_comment(file, lang, rind):
    line = utils.line_start + utils.comment[lang]
    line += ('partial of rxn ' + str(rind) + ' wrt T' + '\n')
    file.write(line)


def write_dy_comment(file, lang, rind):
    line = utils.line_start + utils.comment[lang]
    line += ('partial of rxn ' + str(rind) + ' wrt species' + '\n')
    file.write(line)


def write_dy_y_finish_comment(file, lang):
    line = utils.line_start + utils.comment[lang]
    line += 'Finish dYk / Yj\'s\n'
    line += utils.line_start + utils.comment[lang]
    line += 'And dT/dYj\'s\n'
    file.write(line)


def write_dt_t_comment(file, lang, sp):
    line = utils.line_start + utils.comment[lang]
    line += 'partial of dT wrt T for spec {}'.format(sp.name) + '\n'
    file.write(line)


def write_dt_y_comment(file, lang, sp):
    line = utils.line_start + utils.comment[lang]
    line += 'partial of T wrt Y_{}'.format(sp.name) + '\n'
    file.write(line)

def get_rxn_params_dt(rxn, rev=False):
    jline = ''
    if rev:
        if (abs(rxn.rev_par[1]) > 1.0e-90
            and abs(rxn.rev_par[2]) > 1.0e-90):
            jline += ('{:.16e} + '.format(rxn.rev_par[1]) +
                      '({:.16e} / T)'.format(rxn.rev_par[2])
                      )
        elif abs(rxn.rev_par[1]) > 1.0e-90:
            jline += '{:.16e}'.format(rxn.rev_par[1])
        elif abs(rxn.rev_par[2]) > 1.0e-90:
            jline += '({:.16e} / T)'.format(rxn.rev_par[2])
    else:
        if (abs(rxn.b) > 1.0e-90) and (abs(rxn.E) > 1.0e-90):
            jline += '{:.16e} + ({:.16e} / T)'.format(rxn.b, rxn.E)
        elif abs(rxn.b) > 1.0e-90:
            jline += '{:.16e}'.format(rxn.b)
        elif abs(rxn.E) > 1.0e-90:
            jline += '({:.16e} / T)'.format(rxn.E)
    return jline


def write_db_dt_def(file, lang, specs, reacs, rev_reacs,
                    dBdT_flag, do_unroll
                    ):
    """
    """
    if len(rev_reacs):
        file.write('  double dBdT[{}]'.format(len(specs)) +
                   utils.line_end[lang]
                   )
    template = 'dBdT[{}]'
    t_mid = {}
    for i_rxn in rev_reacs:
        rxn = reacs[i_rxn]
        # only reactions with no reverse Arrhenius parameters
        if rxn.rev_par:
            continue

        # all participating species
        for sp_ind in rxn.reac + rxn.prod:

            # skip if already printed
            if dBdT_flag[sp_ind]:
                continue

            dBdT_flag[sp_ind] = True
            if not specs[sp_ind].Trange[1] in t_mid:
                t_mid[specs[sp_ind].Trange[1]] = []
            t_mid[specs[sp_ind].Trange[1]].append(sp_ind)

            if lang in ['c', 'cuda']:
                dBdT = template.format(sp_ind)
            elif lang in ['fortran', 'matlab']:
                dBdT = template.format(sp_ind + 1)
            line = '    '
    for mid_temp in t_mid:
        # dB/dT evaluation (with temperature conditional)
        line = utils.line_start + 'if (T <= {:})'.format(mid_temp)
        if lang in ['c', 'cuda']:
            line += ' {\n'
        elif lang == 'fortran':
            line += ' then\n'
        elif lang == 'matlab':
            line += '\n'
        file.write(line)
        for sp_ind in sorted(t_mid[mid_temp]):
            if lang in ['c', 'cuda']:
                dBdT = template.format(sp_ind)
            elif lang in ['fortran', 'matlab']:
                dBdT = template.format(sp_ind + 1)
            line = (utils.line_start * 2 + dBdT +
                    ' = ({:.16e}'.format(specs[sp_ind].lo[0] - 1.0) +
                    ' + {:.16e} / T) / T'.format(specs[sp_ind].lo[5]) +
                    ' + {:.16e} + T'.format(specs[sp_ind].lo[1] / 2.0) +
                    ' * ({:.16e}'.format(specs[sp_ind].lo[2] / 3.0) +
                    ' + T * ({:.16e}'.format(specs[sp_ind].lo[3] / 4.0) +
                    ' + {:.16e} * T))'.format(specs[sp_ind].lo[4] / 5.0) +
                    utils.line_end[lang]
                    )
            file.write(line)

        if lang in ['c', 'cuda']:
            file.write('  } else {\n')
        elif lang in ['fortran', 'matlab']:
            file.write('  else\n')

        for sp_ind in sorted(t_mid[mid_temp]):
            if lang in ['c', 'cuda']:
                dBdT = template.format(sp_ind)
            elif lang in ['fortran', 'matlab']:
                dBdT = template.format(sp_ind + 1)
            line = (utils.line_start * 2 +  dBdT +
                    ' = ({:.16e}'.format(specs[sp_ind].hi[0] - 1.0) +
                    ' + {:.16e} / T) / T'.format(specs[sp_ind].hi[5]) +
                    ' + {:.16e} + T'.format(specs[sp_ind].hi[1] / 2.0) +
                    ' * ({:.16e}'.format(specs[sp_ind].hi[2] / 3.0) +
                    ' + T * ({:.16e}'.format(specs[sp_ind].hi[3] / 4.0) +
                    ' + {:.16e} * T))'.format(specs[sp_ind].hi[4] / 5.0) +
                    utils.line_end[lang]
                    )
            file.write(line)

        if lang in ['c', 'cuda']:
            file.write('  }\n\n')
        elif lang == 'fortran':
            file.write('  end if\n\n')
        elif lang == 'matlab':
            file.write('  end\n\n')

def get_db_dt(lang, specs, rxn, do_unroll):
    """
    """
    template = 'dBdT[{}]'
    jline = ''
    notfirst = False
    # contribution from dBdT terms from
    # all participating species
    for sp_ind in rxn.prod:
        if sp_ind in rxn.reac:
            nu = (rxn.prod_nu[rxn.prod.index(sp_ind)] -
                  rxn.reac_nu[rxn.reac.index(sp_ind)]
                  )
        else:
            nu = rxn.prod_nu[rxn.prod.index(sp_ind)]

        if (nu == 0):
            continue

        if lang in ['c', 'cuda']:
            dBdT = template.format(sp_ind)
        elif lang in ['fortran', 'matlab']:
            dBdT = template.format(sp_ind + 1)

        if not notfirst:
            # first entry
            if nu == 1:
                jline += dBdT
            elif nu == -1:
                jline += '-' + dBdT
            else:
                jline += '{} * '.format(float(nu)) + dBdT
        else:
            # not first entry
            if nu == 1:
                jline += ' + '
            elif nu == -1:
                jline += ' - '
            else:
                if (nu > 0):
                    jline += ' + {}'.format(float(nu))
                else:
                    jline += ' - {}'.format(float(abs(nu)))
                jline += ' * '
            jline += dBdT
        notfirst = True

    for sp_ind in rxn.reac:
        # skip species also in products, already counted
        if sp_ind in rxn.prod:
            continue

        nu = -rxn.reac_nu[rxn.reac.index(sp_ind)]

        if lang in ['c', 'cuda']:
            dBdT = template.format(sp_ind)
        elif lang in ['fortran', 'matlab']:
            dBdT = template.format(sp_ind + 1)

        # not first entry
        if nu == 1:
            jline += ' + '
        elif nu == -1:
            jline += ' - '
        else:
            if (nu > 0):
                jline += ' + {}'.format(float(nu))
            else:
                jline += ' - {}'.format(float(abs(nu)))
            jline += ' * '
        jline += dBdT

    return jline


def write_pr(file, lang, specs, reacs, pdep_reacs,
             rxn, get_array, last_conc_temp=None
             ):
    """
    """
    # print lines for necessary pressure-dependent variables
    line = utils.line_start + 'conc_temp = '
    conc_temp_log = None
    if rxn.pdep_sp is not None:
        line += get_array(lang, 'conc', rxn.pdep_sp)
    elif not rxn.thd_body_eff:
        line += 'm'
    else:
        # take care of the conc_temp collapsing
        conc_temp_log = []
        line += '(m'

        for isp, eff in rxn.thd_body_eff:
            if eff > 1.0:
                line += ' + {} * '.format(eff - 1.0)
            elif eff < 1.0:
                line += ' - {} * '.format(1.0 - eff)
            if eff != 1.0:
                line += get_array(lang, 'conc', isp)
                if conc_temp_log is not None:
                    conc_temp_log.append((isp, eff - 1.0))
        line += ')'

        if last_conc_temp is not None:
            # need to update based on the last
            new_conc_temp = []
            for species, alpha in conc_temp_log:
                match = next((sp for sp in last_conc_temp
                             if sp[0] == species), None
                             )
                if match is not None:
                    coeff = alpha - match[1]
                else:
                    coeff = alpha
                if coeff != 0.0:
                    new_conc_temp.append((species, coeff))
            for species, alpha in last_conc_temp:
                match = next((sp for sp in conc_temp_log
                             if sp[0] == species), None
                             )
                if match is None:
                    new_conc_temp.append((species, -alpha))

            use_conc = (new_conc_temp
                        if len(new_conc_temp) < len(conc_temp_log)
                        else conc_temp_log
                        )
            if len(use_conc):
                # remake the line with the updated numbers
                line = utils.line_start + 'conc_temp {}= ({}'.format(
                    '+' if use_conc == new_conc_temp else '',
                    'm + ' if use_conc != new_conc_temp else '')

                for i, thd_sp in enumerate(use_conc):
                    isp = thd_sp[0]
                    if i > 0:
                        line += (' {}{} * '.format('- ' if thd_sp[1] < 0
                                 else '+ ', abs(thd_sp[1]))
                                 )
                    else:
                        line += '{} * '.format(thd_sp[1])
                    line += get_array(lang, 'conc', isp)
                line += ')'
            else:
                line = ''

    if len(line):
        file.write(line + utils.line_end[lang])
        file.write(utils.line_start + 'conc_temp = fmax(conc_temp, 1e-300)'
                    + utils.line_end[lang])

    if rxn.pdep:
        line = utils.line_start + 'Pr = conc_temp'
        beta_0minf, E_0minf, k0kinf = get_infs(rxn)
        # finish writing P_ri
        line += (' * (' + k0kinf + ')' +
                 utils.line_end[lang]
                 )
        file.write(line)

    return conc_temp_log


def write_troe(file, lang, rxn):
    line = ('  Fcent = '
            '{:.16e} * '.format(1.0 - rxn.troe_par[0]) +
            'exp(T / {:.16e})'.format(-rxn.troe_par[1]) +
            ' + {:.16e} * exp(T / '.format(rxn.troe_par[0]) +
            '{:.16e})'.format(-rxn.troe_par[2])
            )
    if len(rxn.troe_par) == 4 and rxn.troe_par[3] != 0.0:
        line += ' + exp({:.16e} / T)'.format(-rxn.troe_par[3])
    line += utils.line_end[lang]
    file.write(line)

    line = ('  A = log10(fmax(Pr, 1.0e-300)) - 0.67 * '
            'log10(fmax(Fcent, 1.0e-300)) - 0.4' +
            utils.line_end[lang]
            )
    file.write(line)

    line = ('  B = 0.806 - 1.1762 * log10(fmax(Fcent, 1.0e-300)) - '
            '0.14 * log10(fmax(Pr, 1.0e-300))' +
            utils.line_end[lang]
            )
    file.write(line)

    line = ('  lnF_AB = 2.0 * log(fmax(Fcent, 1.0e-300)) * '
            'A / (B * B * B * (1.0 + A * A / (B * B)) * '
            '(1.0 + A * A / (B * B)))' +
            utils.line_end[lang]
            )
    file.write(line)


def write_sri(file, lang):
    line = ('  X = 1.0 / (1.0 + log10(fmax(Pr, 1.0e-300)) * '
            'log10(fmax(Pr, 1.0e-300)))' + utils.line_end[lang]
            )
    file.write(line)

def get_pdep_dt(lang, rxn, rev_reacs, rind, pind, get_array):
    beta_0minf, E_0minf, k0kinf = get_infs(rxn)
    jline = (utils.line_start + 'j_temp = (' +
             get_array(lang, 'pres_mod', pind)
             )
    # high -> chem-activated bimolecular rxn
    jline += ' * ((' + ('-Pr * ' if rxn.high else '')

    # dPr/dT
    jline += ('({:.4e} + ('.format(beta_0minf) +
              '{:.16e} / T) - 1.0) / '.format(E_0minf) +
              '(T * (1.0 + Pr)))'
              )

    if rxn.sri:
        jline += write_sri_dt(lang, rxn, beta_0minf, E_0minf, k0kinf)
    elif rxn.troe:
        jline += write_troe_dt(lang, rxn, beta_0minf, E_0minf, k0kinf)

    jline += ') * '

    if rxn.rev:
        # forward and reverse reaction rates
        jline += '(' + get_array(lang, 'fwd_rates', rind)
        jline += ' - ' + \
                 get_array(lang, 'rev_rates', rev_reacs.index(rind))
        jline += ')'
    else:
        # forward reaction rate only
        jline += '' + get_array(lang, 'fwd_rates', rind)

    jline += ' + (' + get_array(lang, 'pres_mod', pind)

    return jline


def write_sri_dt(lang, rxn, beta_0minf, E_0minf, k0kinf):
    jline = (' + X * ((('
             '{:.16} / '.format(rxn.sri_par[0] * rxn.sri_par[1]) +
             '(T * T)) * exp('
             '{:.16} / T) - '.format(-rxn.sri_par[1]) +
             '{:.16e} * '.format(1.0 / rxn.sri_par[2]) +
             'exp(T / {:.16})) / '.format(-rxn.sri_par[2]) +
             '({:.16} * '.format(rxn.sri_par[0]) +
             'exp({:.16} / T) + '.format(-rxn.sri_par[1]) +
             'exp(T / {:.16})) - '.format(-rxn.sri_par[2]) +
             'X * {:.16} * '.format(2.0 / math.log(10.0)) +
             'log10(fmax(Pr, 1.0e-300)) * ('
             '{:.16e} + ('.format(beta_0minf) +
             '{:.16e} / T) - 1.0) * '.format(E_0minf) +
             'log({:.16} * exp('.format(rxn.sri_par[0]) +
             '{:.16} / T) + '.format(-rxn.sri_par[1]) +
             'exp(T / '
             '{:.16})) / T)'.format(-rxn.sri_par[2])
             )

    if len(rxn.sri_par) == 5 and rxn.sri_par[4] != 0.0:
        jline += ' + ({:.16} / T)'.format(rxn.sri_par[4])

    return jline


def write_troe_dt(lang, rxn, beta_0minf, E_0minf, k0kinf):
    jline = (' + (((1.0 / '
             '(Fcent * (1.0 + A * A / (B * B)))) - '
             'lnF_AB * ('
             '-{:.16e}'.format(0.67 / math.log(10.0)) +
             ' * B + '
             '{:.16e} * '.format(1.1762 / math.log(10.0)) +
             'A) / Fcent)'
             ' * ({:.16e}'.format(-(1.0 - rxn.troe_par[0]) /
                                 rxn.troe_par[1]) +
             ' * exp(T / '
             '{:.16e}) - '.format(-rxn.troe_par[1]) +
             '{:.16e} * '.format(rxn.troe_par[0] /
                                rxn.troe_par[2]) +
             'exp(T / '
             '{:.16e})'.format(-rxn.troe_par[2])
             )
    if len(rxn.troe_par) == 4 and rxn.troe_par[3] != 0.0:
        jline += (' + ({:.16e} / '.format(rxn.troe_par[3]) +
                  '(T * T)) * exp('
                  '{:.16e} / T)'.format(-rxn.troe_par[3])
                  )
    jline += '))'

    jline += (' - lnF_AB * ('
              '{:.16e}'.format(1.0 / math.log(10.0)) +
              ' * B + '
              '{:.16e}'.format(0.14 / math.log(10.0)) +
              ' * A) * '
              '({:.16e} + ('.format(beta_0minf) +
              '{:.16e} / T) - 1.0) / T'.format(E_0minf)
              )

    return jline


def write_dcp_dt(file, lang, specs):
    T_mid_buckets = {}
    # put all of the same T_mids together
    for isp, sp in enumerate(specs):
        if sp.Trange[1] not in T_mid_buckets:
            T_mid_buckets[sp.Trange[1]] = []
        T_mid_buckets[sp.Trange[1]].append(isp)

    first = True
    for T_mid in T_mid_buckets:
        # write the if statement
        line = utils.line_start + 'if (T <= {:})'.format(T_mid)
        if lang in ['c', 'cuda']:
            line += ' {\n'
        elif lang == 'fortran':
            line += ' then\n'
        elif lang == 'matlab':
            line += '\n'
        file.write(line)
        # and the update line
        line = utils.line_start + '  working_temp'
        if lang in ['c', 'cuda']:
            line += ' {}= '.format('+' if not first else '')
        elif lang in ['fortran', 'matlab']:
            line += ' = {}'.format('working_temp + ' if not first else '')
        for isp in T_mid_buckets[T_mid]:
            sp = specs[isp]
            if T_mid_buckets[T_mid].index(isp):
                line += '\n    + '

            y_str = (utils.get_array(lang, 'y', isp + 1)
                     if isp + 1 != len(specs) else 'y_N'
                     )
            line += '(' + y_str
            line += (' * {:.16e} * ('.format(chem.RU / sp.mw) +
                     '{:.16e} + '.format(sp.lo[1]) +
                     'T * ({:.16e} + '.format(2.0 * sp.lo[2]) +
                     'T * ({:.16e} + '.format(3.0 * sp.lo[3]) +
                     '{:.16e} * T)))'.format(4.0 * sp.lo[4]) +
                     ')'
                     )
        line += utils.line_end[lang]
        file.write(line)

        # now do the high temperature side
        if lang in ['c', 'cuda']:
            file.write('  } else {\n')
        elif lang in ['fortran', 'matlab']:
            file.write('  else\n')
        # and the update line
        line = utils.line_start + '  working_temp'
        if lang in ['c', 'cuda']:
            line += ' {}= '.format('+' if not first else '')
        elif lang in ['fortran', 'matlab']:
            line += ' = {}'.format('working_temp + ' if not first else '')

        for isp in T_mid_buckets[T_mid]:
            sp = specs[isp]
            if T_mid_buckets[T_mid].index(isp):
                line += '\n    + '

            y_str = (utils.get_array(lang, 'y', isp + 1)
                     if isp + 1 != len(specs) else 'y_N'
                     )
            line += '(' + y_str
            line += (' * {:.16e} * ('.format(chem.RU / sp.mw) +
                     '{:.16e} + '.format(sp.hi[1]) +
                     'T * ({:.16e} + '.format(2.0 * sp.hi[2]) +
                     'T * ({:.16e} + '.format(3.0 * sp.hi[3]) +
                     '{:.16e} * T)))'.format(4.0 * sp.hi[4]) +
                     ')'
                     )
        line += utils.line_end[lang]
        file.write(line)
        # and finish the if
        if lang in ['c', 'cuda']:
            file.write('  }\n\n')
        elif lang == 'fortran':
            file.write('  end if\n\n')
        elif lang == 'matlab':
            file.write('  end\n\n')

        first = False


def get_elementary_rxn_dt(lang, specs, rxn, rind, rev_idx,
                          get_array, do_unroll
                          ):
    """Write contribution from temperature derivative of reaction rate for
    elementary reaction.
    """

    jline = ''
    if rxn.rev and rxn.rev_par:
        dk_dt = get_rxn_params_dt(rxn, rev=False)
        nu = sum(rxn.reac_nu)

        if dk_dt or nu != 1.0:
            #we actually need to do the dk/dt for both
            jline = get_array(lang, 'fwd_rates', rind)
            jline += ' * ('
            if dk_dt:
                jline += dk_dt

            # loop over reactants
            if nu != 1.0:
                if dk_dt and jline:
                    jline += ' + '
                jline += '{}'.format(1. - float(nu))
            jline += ')'

        dk_dt = get_rxn_params_dt(rxn, rev=True)
        nu = sum(rxn.prod_nu)
        if dk_dt or nu != 1.0:
            jline += ' - ' + \
            get_array(lang, 'rev_rates', rev_idx) + \
            ' * ('

            if dk_dt:
                jline += dk_dt

            # product nu sum
            if nu != 1.0:
                if dk_dt and jline:
                    jline += ' + '
                jline += '{}'.format(1. - float(nu))
            jline += ')'
    elif rxn.rev:
        #we don't need the dk/dt for both,
        #so write different to not calculate twice, and instead
        #rely on loading fwd/rev rates again, as they should
        #be cached

        dk_dt = get_rxn_params_dt(rxn, rev=False)
        if dk_dt:
            jline += '('
            jline += get_array(lang, 'fwd_rates', rind)
            if rxn.rev:
                jline += ' - ' + \
                get_array(lang, 'rev_rates', rev_idx)
            jline += ')'
            jline += ' * ('

            jline += dk_dt
            jline += ')'

        # loop over reactants
        nu = sum(rxn.reac_nu)
        if nu != 1.0:
            if jline:
                jline += ' + '
            jline += get_array(lang, 'fwd_rates', rind)
            jline += ' * {}'.format(1. - float(nu))

        dbdt = get_db_dt(lang, specs, rxn, do_unroll)
        nu = sum(rxn.prod_nu)
        if dbdt or nu != 1.0:
            if jline:
                jline += ' - '
            else:
                jline += '-'
            jline += get_array(lang, 'rev_rates', rev_idx)
            jline += ' * ('
            # product nu sum
            nu = sum(rxn.prod_nu)
            if nu != 1.0:
                jline += '{} + '.format(1. - float(nu))
            if dbdt:
                jline += '-T * ('

                # product nu sum
                jline += dbdt
                jline += '))'
    else:
        #forward only, combine dk/dt and nu sum
        dk_dt = get_rxn_params_dt(rxn, rev=False)
        nu = sum(rxn.reac_nu)
        if dk_dt or nu != 1.0:
            jline += get_array(lang, 'fwd_rates', rind)
            jline += ' * ('
            jline += dk_dt

            # loop over reactants
            nu = sum(rxn.reac_nu)
            if nu != 1.0:
                if jline:
                    jline += ' + '
                jline += '{}'.format(1. - float(nu))

            jline += ')'


    # print line for reaction
    if jline:
        jline += ')) * rho_inv' + utils.line_end[lang]
    return jline


def write_cheb_ut(file, lang, rxn):
    line_list = []
    line_list.append('cheb_temp_0 = 1')
    line_list.append('cheb_temp_1 = Pred')
    #start pressure dot product
    for i in range(1, rxn.cheb_n_temp):
        line_list.append(utils.get_array(lang, 'dot_prod', i) +
          '= {:.16e} + Pred * {:.16e}'.format(i * rxn.cheb_par[i, 0],
            i * rxn.cheb_par[i, 1]))

    #finish pressure dot product
    update_one = True
    for j in range(2, rxn.cheb_n_pres):
        if update_one:
            new = 1
            old = 0
        else:
            new = 0
            old = 1
        line = 'cheb_temp_{}'.format(old)
        line += ' = 2 * Pred * cheb_temp_{}'.format(new)
        line += ' - cheb_temp_{}'.format(old)
        line_list.append(line)
        for i in range(1, rxn.cheb_n_temp):
            line_list.append(utils.get_array(lang, 'dot_prod', i)  +
              ' += {:.16e} * cheb_temp_{}'.format(
                i * rxn.cheb_par[i, j], old))

        update_one = not update_one

    line_list.append('cheb_temp_0 = 1.0')
    line_list.append('cheb_temp_1 = 2.0 * Tred')
    #finally, do the temperature portion
    line_list.append('kf = ' + utils.get_array(lang, 'dot_prod', 1) +
                     ' + 2.0 * Tred * ' + utils.get_array(lang, 'dot_prod', 2)
                     )

    update_one = True
    for i in range(3, rxn.cheb_n_temp):
        if update_one:
            new = 1
            old = 0
        else:
            new = 0
            old = 1
        line = 'cheb_temp_{}'.format(old)
        line += ' = 2.0 * Tred * cheb_temp_{}'.format(new)
        line += ' - cheb_temp_{}'.format(old)
        line_list.append(line)
        line_list.append('kf += ' + utils.get_array(lang, 'dot_prod', i) +
                         ' * ' + 'cheb_temp_{}'.format(old))

        update_one = not update_one

    line_list = [utils.line_start + line + utils.line_end[lang] for
                  line in line_list]
    file.write(''.join(line_list))


def write_cheb_rxn_dt(file, lang, jline, rxn, rind, rev_idx,
                      specs, get_array, do_unroll
                      ):
    """
    """
    # Chebyshev reaction
    tlim_inv_sum = 1.0 / rxn.cheb_tlim[0] + 1.0 / rxn.cheb_tlim[1]
    tlim_inv_sub = 1.0 / rxn.cheb_tlim[1] - 1.0 / rxn.cheb_tlim[0]
    file.write(utils.line_start +
            'Tred = ((2.0 / T) - ' +
            '{:.16e}) / {:.16e}'.format(tlim_inv_sum, tlim_inv_sub) +
            utils.line_end[lang]
            )

    plim_log_sum = (math.log10(rxn.cheb_plim[0]) +
                    math.log10(rxn.cheb_plim[1])
                    )
    plim_log_sub = (math.log10(rxn.cheb_plim[1]) -
                    math.log10(rxn.cheb_plim[0])
                    )
    file.write(utils.line_start +
            'Pred = (2.0 * log10(pres) - ' +
            '{:.16e}) / {:.16e}'.format(plim_log_sum, plim_log_sub) +
            utils.line_end[lang]
            )

    #do U(T) sum
    write_cheb_ut(file, lang, rxn)

    jline += 'kf * ({:.16e} / T)'.format(-2.0 * math.log(10) / tlim_inv_sub)

    jline += ' * (' + get_array(lang, 'fwd_rates', rind)

    if rxn.rev:
        # reverse reaction rate also
        jline += ' - ' + get_array(lang, 'rev_rates', rev_idx)

    jline += ')'
    nu = sum(rxn.reac_nu)
    if nu != 1.0:
        jline += ' + ' + get_array(lang, 'fwd_rates', rind)
        jline += ' * {}'.format(1. - float(nu))

    if rxn.rev:
        jline += ' - ' + get_array(lang, 'rev_rates', rev_idx) + ' * ('
        nu = sum(rxn.prod_nu)
        if nu != 1.0:
            jline += '{} + '.format(1. - float(nu))
        jline += '-T * (' + get_db_dt(lang, specs, rxn, do_unroll)
        jline += '))'

    jline += ')) * rho_inv'
    # print line for reaction
    file.write(jline + utils.line_end[lang])


def write_plog_rxn_dt(file, lang, jline, specs, rxn, rind,
                      rev_idx, get_array, do_unroll
                      ):
    """
    """
    # Plog reactions have conditional contribution,
    # depends on pressure range

    (p1, A_p1, b_p1, E_p1) = rxn.plog_par[0]

    # For pressure below the first pressure given, use standard
    # Arrhenius expression.

    # Make copy, but with specific pressure Arrhenius coefficients
    rxn_p = chem.ReacInfo(rxn.rev, rxn.reac, rxn.reac_nu,
                          rxn.prod, rxn.prod_nu,
                          A_p1, b_p1, E_p1
                          )

    dkdt = get_elementary_rxn_dt(lang, specs, rxn_p, rind,
                                 rev_idx, get_array, do_unroll
                                 )
    have_prev = False
    if dkdt:
        file.write(utils.line_start + 'if (pres <= {:.4e}) {{\n'.format(p1))
        file.write(utils.line_start + jline + dkdt)
        have_prev = True

    for idx, vals in enumerate(rxn.plog_par[:-1]):
        (p1, A_p1, b_p1, E_p1) = vals
        (p2, A_p2, b_p2, E_p2) = rxn.plog_par[idx + 1]

        jline_p = ''
        if A_p2 / A_p1 < 0:
            # MIT mechanisms occasionally have (for some unknown reason)
            # negative A's, so we need to handle the
            # log(K2) - log(K1) term differently
            raise NotImplementedError
        else:
            assert b_p1 != 0.0 or E_p1 != 0.0 or b_p2 != 0.0 or E_p2 != 0.0, "PLOG Derivative undefined"
            if b_p1 != 0.0:
                jline_p += '{:.16e}'.format(b_p1)
            if E_p1 != 0.0:
                if jline_p: jline_p += ' + '
                jline_p += '{:.16e} / T'.format(E_p1)
            if b_p2 - b_p1 != 0.0 or E_p2 - E_p1 != 0.0:
                if jline_p: jline_p += ' + '

                jline_p += '('
                if b_p2 - b_p1 != 0.0:
                    jline_p += '{:.16e} + '.format(b_p2 - b_p1)
                if E_p2 - E_p1 != 0.0:
                    jline_p += '{:.16e} / T) * (log(pres)'.format(E_p2 - E_p1)
                    if p1 != 1.0:
                        jline_p += ' - {:.16e}'.format(math.log(p1))
                    jline_p += ') / '
                    assert p1 != p2, 'Cannot have equal pressures in PLOG'
                    jline_p += '{:.16e})'.format(math.log(p2) - math.log(p1))
            else:
                jline_p += ')'

            jline_p += ' * (' + get_array(lang, 'fwd_rates', rind)
            if rxn.rev:
                # reverse reaction rate also
                jline_p += (' - ' +
                            get_array(lang, 'rev_rates', rev_idx)
                            )
            jline_p += ')'

        nu = sum(rxn.reac_nu)
        if nu != 1.0:
            if jline_p: jline_p += ' + '
            jline_p += (get_array(lang, 'fwd_rates', rind) +
                        ' * {}'.format(1. - nu)
                        )

        if rxn.rev:
            nu = sum(rxn.prod_nu)
            dbdt = get_db_dt(lang, specs, rxn, do_unroll)
            if nu != 1.0 or dbdt:
                jline_p += ('{}'.format(' - ' if jline_p else '-') +
                            get_array(lang, 'rev_rates', rev_idx) +
                            ' * ('
                            )
                if nu != 1.0:
                    jline_p += '{} + '.format(1. - nu)
                dbdt = get_db_dt(lang, specs, rxn, do_unroll)
                if dbdt:
                    jline_p += ('-T * (' +
                                get_db_dt(lang, specs, rxn, do_unroll) +
                                ')'
                                )
                jline_p += ')'

        if jline_p:
            jline_p = jline + '(' + jline_p + ')) * rho_inv'
        else:
            jline_p = jline + '0.0e0)'

        if have_prev:
            file.write(utils.line_start +
                       '}} else if ((pres > {:.4e}) '.format(p1) +
                       '&& (pres <= {:.4e})) {{\n'.format(p2)
                       )
        else:
            file.write(utils.line_start +
                       'if ((pres > {:.4e}) '.format(p1) +
                       '&& (pres <= {:.4e})) {{\n'.format(p2)
                       )
        have_prev = True
        # print line for reaction
        file.write(utils.line_start + jline_p + utils.line_end[lang])

    (pn, A_pn, b_pn, E_pn) = rxn.plog_par[-1]

    # For pressure above the final pressure given, use standard
    # Arrhenius expression.

    # Make copy, but with specific pressure Arrhenius coefficients
    rxn_p = chem.ReacInfo(rxn.rev, rxn.reac, rxn.reac_nu,
                          rxn.prod, rxn.prod_nu,
                          A_pn, b_pn, E_pn
                          )
    dkdt = get_elementary_rxn_dt(lang, specs, rxn_p, rind,
                                 rev_idx, get_array, do_unroll
                                 )
    if dkdt:
        if have_prev:
            file.write(utils.line_start +
                       '}} else if (pres > {:.4e}) {{\n'.format(pn)
                       )
        else:
            file.write(utils.line_start +
                       'j_temp = 0' + utils.line_end[lang]
                       )
            file.write(utils.line_start +
                       'if (pres > {:.4e}) {{\n'.format(pn)
                       )
        file.write(utils.line_start + jline + dkdt)

        file.write(utils.line_start + '}\n')


def write_dt_y(file, lang, specs, sp, isp, num_s,
               touched, get_array
               ):
    for k_sp, sp_k in enumerate(specs[:-1]):
        line = utils.line_start
        lin_index = (num_s) * (k_sp + 1)
        if lang in ['c', 'cuda']:
            line += get_array(lang, 'jac', lin_index)
        elif lang in ['fortran', 'matlab']:
            line += get_array(lang, 'jac', 0, twod=k_sp + 1)
        if lang in ['fortran', 'matlab']:
            line += (' = ' + (get_array(lang, 'jac', 0, twod=k_sp + 1) +
                     ' +' if touched[lin_index] else '') + ' -('
                     )
        else:
            line += ' {}= -('.format('+' if touched[lin_index] else '')
        touched[lin_index] = True

        if lang in ['c', 'cuda']:
            line += ('' + get_array(lang, 'h', isp) + ' * ('
                     '' +
                     get_array(lang, 'jac', isp + 1 + (num_s) * (k_sp + 1)) +
                     ' * cp_avg * rho' +
                     ' - (' + get_array(lang, 'cp', k_sp) + ' * ' +
                     get_array(lang, 'spec_rates', isp) +
                     ' * {:.8e}))'.format(sp.mw)
                     )
        elif lang in ['fortran', 'matlab']:
            line += ('' + get_array(lang, 'h', isp) + ' * ('
                     '' + get_array(lang, 'jac', isp + 1, twod=k_sp + 1) +
                     ' * cp_avg * rho' +
                     ' - (' + get_array(lang, 'cp', k_sp) + ' * ' +
                     get_array(lang, 'spec_rates', isp) +
                     ' * {:.8e}))'.format(sp.mw)
                     )
        line += ')' + utils.line_end[lang]
        file.write(line)


def write_dt_y_division(file, lang, specs, num_s, get_array):
    line = utils.line_start + utils.comment[lang]
    line += ('Complete dT/dy calculations\n')
    file.write(line)
    file.write(utils.line_start + 'j_temp = 1.0 / (rho * cp_avg * cp_avg)' +
               utils.line_end[lang]
               )
    for k_sp, sp_k in enumerate(specs[:-1]):
        line = utils.line_start
        lin_index = (num_s) * (k_sp + 1)
        if lang in ['c', 'cuda']:
            line += get_array(lang, 'jac', lin_index)
            line += ' *= (j_temp)'
        elif lang in ['fortran', 'matlab']:
            line += get_array(lang, 'jac', 0, twod=k_sp + 1)
            line += '= ' + get_array(lang, 'jac', 0, twod=k_sp + 1)
            line += ' * (j_temp)'

        line += utils.line_end[lang]
        file.write(line)
    file.write('\n')


def write_dt_completion(file, lang, specs, J_nplusone_touched, get_array):
    line = utils.line_start + utils.comment[lang]
    line += ('Complete dT wrt T calculations\n')
    file.write(line)
    line = utils.line_start
    if lang in ['c', 'cuda']:
        line += get_array(lang, 'jac', 0)
    elif lang in ['fortran', 'matlab']:
        line += get_array(lang, 'jac', 0, twod=0)

    line += ' = -('

    for k_sp, sp_k in enumerate(specs):
        if k_sp:
            line += utils.line_start + '  + '
        line += (get_array(lang, 'spec_rates', k_sp) +
                 ' * {:.8e}'.format(sp_k.mw) + ' * '
                 )
        line += ('(-working_temp * ' + get_array(lang, 'h', k_sp) +
                 ' / cp_avg + ' + '' + get_array(lang, 'cp', k_sp) + ')'
                 )
        if k_sp + 1 == len(specs):
            j_str = 'J_nplusone'
        else:
            j_str = get_array(lang, 'jac', k_sp + 1, twod=0)
        if k_sp + 1 < len(specs) or J_nplusone_touched:
            line += (' + ' + j_str + ' * ' +
                     get_array(lang, 'h', k_sp) + ' * rho'
                     )
        if k_sp != len(specs) - 1:
            if lang == 'fortran':
                line += ' &'
            line += '\n'

    line += ') / (rho * cp_avg)'
    line += utils.line_end[lang]
    file.write(line)


def write_sub_intro(path, lang, number, rate_list, this_rev, this_pdep,
                    batch_has_m, this_thd, this_troe, this_sri,
                    this_cheb, cheb_dim, this_plog, no_shared, has_nsp
                    ):
    """
    Writes the header and definitions for of any of the various sub-functions

    Returns the opened file
    """
    with open(os.path.join(path, 'jacob_' + str(number) +
              utils.header_ext[lang]), 'w'
              ) as file:
        file.write('#ifndef JACOB_HEAD_{}\n'.format(number) +
                   '#define JACOB_HEAD_{}\n'.format(number) +
                   '\n'
                   '#include "../header{}"\n'.format(utils.header_ext[lang]) +
                   '\n' + ('__device__ ' if lang == 'cuda' else '') +
                   ''
                   'void eval_jacob_{} ('.format(number)
                   )
        file.write('const double, const double*')
        for rate in rate_list:
            file.write(', const double*')
        if batch_has_m:
            file.write(', const double')
        file.write(', const double, const double' +
                    ('' if not this_rev else ', const double*') +
                   ', const double, double*'
                   + (', double*, double*' if has_nsp else '') +
                   ');\n'
                   '\n'
                   '#endif\n'
                   )
    file = open(os.path.join(path, 'jacob_' + str(number) +
                utils.file_ext[lang]), 'w'
                )
    file.write('#include <math.h>\n'
               '#include "../header{}"\n'.format(utils.header_ext[lang]) +
               '\n'
               )

    line =  '__device__ ' if lang == 'cuda' else ''

    line += ('void eval_jacob_{} (const double pres, '.format(number) +
             'const double * conc')
    for rate in rate_list:
        line += ', const double* ' + rate
    if batch_has_m:
        line += ', const double m'
    line += ', const double mw_avg, const double rho'
    if this_rev:
        line += ', const double* dBdT'
    line += ', const double T, double* jac'

    if has_nsp:
        line += ', double* J_nplusone, double* J_nplusjplus'
    line += ') {'
    file.write(line + '\n')

    if not no_shared and lang == 'cuda':
        file.write(utils.line_start +
                   'extern __shared__ double shared_temp[]' +
                   utils.line_end[lang]
                   )
        # third-body variable needed for reactions
    if this_pdep:
        line = utils.line_start
        if lang == 'c':
            line += 'double '
        elif lang == 'cuda':
            line += 'register double '
        line += ('conc_temp' +
                 utils.line_end[lang]
                 )
        file.write(line)


    # log(T)
    line = utils.line_start
    if lang == 'c':
        line += 'double '
    elif lang == 'cuda':
        line += 'register double '
    line += ('logT = log(T)' +
             utils.line_end[lang]
             )
    file.write(line)

    line = utils.line_start
    if lang == 'c':
        line += 'double '
    elif lang == 'cuda':
        line += 'register double '
    line += 'kf = 0.0' + utils.line_end[lang]
    file.write(line)


    line = utils.line_start
    if lang == 'c':
        line += 'double '
    elif lang == 'cuda':
        line += 'register double '
    line += 'j_temp = 0.0' + utils.line_end[lang]
    file.write(line)

    if this_pdep or this_thd:
        line = utils.line_start
        if lang == 'c':
            line += 'double '
        elif lang == 'cuda':
            line += 'register double '
        line += 'pres_mod_temp = 0.0' + utils.line_end[lang]
        file.write(line)

    # if any reverse reactions, will need Kc
    if this_rev:
        line = utils.line_start
        if lang == 'c':
            line += 'double '
        elif lang == 'cuda':
            line += 'register double '
        file.write(line + 'Kc = 0.0' + utils.line_end[lang])
        file.write(line + 'kr = 0.0' + utils.line_end[lang])

    # pressure-dependence variables
    if this_pdep:
        line = utils.line_start
        if lang == 'c':
            line += 'double '
        elif lang == 'cuda':
            line += 'register double '
        line += 'Pr = 0.0' + utils.line_end[lang]
        file.write(line)

    if this_troe:
        line = ''.join([utils.line_start +
                       'double {} = 0.0{}'.format(x, utils.line_end[lang])
                       for x in 'Fcent', 'A', 'B', 'lnF_AB']
                       )
        file.write(line)

    if this_sri:
        line = utils.line_start + 'double X = 0.0' + utils.line_end[lang]
        file.write(line)

    if this_cheb:
        file.write(utils.line_start + 'double Tred, Pred' +
                   utils.line_end[lang]
                   )
        file.write(utils.line_start + 'double cheb_temp_0, cheb_temp_1' +
                   utils.line_end[lang]
                   )
        file.write(utils.line_start + 'double dot_prod[{}]'.format(cheb_dim) +
                   utils.line_end[lang]
                   )

    if this_plog:
        file.write(utils.line_start + 'double kf2' + utils.line_end[lang])

    file.write(utils.line_start + 'double rho_inv = 1.0 / rho' +
               utils.line_end[lang]
               )

    return file


def write_dy_intros(path, lang, number, have_jnplus_jplus):
    with open(os.path.join(path, 'jacob_' + str(number) +
              utils.header_ext[lang]), 'w'
              ) as file:
        file.write('#ifndef JACOB_HEAD_{}\n'.format(number) +
                   '#define JACOB_HEAD_{}\n'.format(number) +
                   '\n'
                   '#include "../header{}"\n'.format(utils.header_ext[lang]) +
                   '\n' +
                   ('__device__ ' if lang == 'cuda' else '') +
                   'void eval_jacob_{} ('.format(number)
                   )
        file.write('const double, const double, const double, const double*, '
                   'const double*, const double*, double*'
                   + (', double*' if have_jnplus_jplus else '') +
                   ');\n'
                   '\n'
                   '#endif\n'
                   )
    file = open(os.path.join(path, 'jacob_' + str(number) +
                utils.file_ext[lang]), 'w'
                )
    file.write('#include "../header{}"\n'.format(utils.header_ext[lang]) +
               '\n'
               )

    line = '__device__ ' if lang == 'cuda' else ''

    line += (
        'void eval_jacob_{} '.format(number) +
        '(const double mw_avg, const double rho, '
        'const double cp_avg, const double* spec_rates, '
        'const double* h, const double* cp, double* jac' +
        (', double* J_nplusjplus' if have_jnplus_jplus else '') +
        ') '
        )
    line += '{\n'
    line += utils.line_start
    if lang == 'cuda':
        line += 'register '
    line += 'double rho_inv = 1.0 / rho'
    file.write(line + utils.line_end[lang])

    file.write(utils.line_start + 'double working_temp = (1.0 / cp_avg)' +
               utils.line_end[lang]
               )
    file.write(utils.line_start + 'double j_temp = 1.0 / '
               '(rho * cp_avg * cp_avg)' + utils.line_end[lang]
               )

    return file


def write_jacobian(path, lang, specs, reacs, seen_sp, splittings=None, smm=None):
    """Write Jacobian subroutine in desired language.

    Parameters
    ----------
    path : str
        Path to build directory for file.
    lang : {'c', 'cuda', 'fortran', 'matlab'}
        Programming language.
    specs : list of SpecInfo
        List of species in the mechanism.
    reacs : list of ReacInfo
        List of reactions in the mechanism.
    seen_sp : list of bool
        List of booleans, False if species i has an (identically) zero species rate
    splittings : list of int
        If not None and lang == 'cuda', this will be used
        to partition the sub jacobian routines
    smm : shared_memory_manager, optional
        If not None, use this to manage shared memory optimization

    Returns
    -------
    None

    """

    if lang == 'cuda':
        do_unroll = len(specs) > CUDAParams.Jacob_Unroll
    elif lang == 'c':
        do_unroll = len(specs) > CParams.C_Jacob_Unroll
    if do_unroll:
        # make paths for separate jacobian files
        utils.create_dir(os.path.join(path, 'jacobs'))

    # first write header file
    file = open(os.path.join(path, 'jacob' + utils.header_ext[lang]), 'w')
    file.write('#ifndef JACOB_HEAD\n'
               '#define JACOB_HEAD\n'
               '\n'
               '#include "header{0}"\n'.format(utils.header_ext[lang]) +
               ('#include '
                '"jacobs/jac_include{0}"\n'.format(utils.header_ext[lang])
                if do_unroll else '') +
               '#include "chem_utils{0}"\n'
               '#include "rates{0}"\n'.format(utils.header_ext[lang]))
    if lang == 'cuda':
        file.write(
               '#include "gpu_macros.cuh"\n'
               '\n'
               '__device__ ')
    file.write('void eval_jacob (const double, const double, '
               'const double*, double*);\n'
               '\n'
               '#endif\n'
               )
    file.close()

    # numbers of species and reactions
    num_s = len(specs)
    num_r = len(reacs)
    rev_reacs = [i for i, rxn in enumerate(reacs) if rxn.rev]
    num_rev = len(rev_reacs)

    pdep_reacs = []
    for i, reac in enumerate(reacs):
        if reac.thd_body or reac.pdep:
            # add reaction index to list
            pdep_reacs.append(i)
    num_pdep = len(pdep_reacs)

    # create file depending on language
    filename = 'jacob' + utils.file_ext[lang]
    file = open(os.path.join(path, filename), 'w')

    # header files
    file.write('#include "jacob{}"\n\n'.format(utils.header_ext[lang]))

    line = ''
    if lang == 'cuda':
        line = '__device__ '

    if lang in ['c', 'cuda']:
        line += ('void eval_jacob (const double t, const double pres, '
                 'const double * y, double * jac) {\n\n')
    elif lang == 'fortran':
        line += 'subroutine eval_jacob (t, pres, y, jac)\n\n'

        # fortran needs type declarations
        line += ('  implicit none\n'
                 '  integer, parameter :: wp = kind(1.0d0)'
                 '  real(wp), intent(in) :: t, pres, y({})\n'.format(num_s) +
                 '  real(wp), intent(out) :: jac({0},{0})\n'.format(num_s) +
                 '  \n'
                 '  real(wp) :: T, rho, cp_avg, logT\n'
                 )
        if any(reacs[rxn].thd_body for rxn in rev_reacs):
            line += '  real(wp) :: m\n'
        line += ('  real(wp), dimension({}) :: '.format(num_s) +
                 'conc, cp, h, dy\n'
                 '  real(wp), dimension({}) :: rxn_rates\n'.format(num_r) +
                 '  real(wp), dimension({}) :: pres_mod\n'.format(num_pdep)
                 )
    elif lang == 'matlab':
        line += 'function jac = eval_jacob (T, pres, y)\n\n'
    file.write(line)

    get_array = utils.get_array
    if lang == 'cuda' and smm is not None:
        smm.reset()
        get_array = smm.get_array
        smm.write_init(file, indent=2)

    # get temperature
    if lang in ['c', 'cuda']:
        line = utils.line_start + 'double T = ' + get_array(lang, 'y', 0)
    elif lang in ['fortran', 'matlab']:
        line = utils.line_start + 'T = ' + get_array(lang, 'y', 0)
    line += utils.line_end[lang]
    file.write(line)

    file.write('\n')

    file.write(utils.line_start + utils.comment[lang] +
               ' average molecular weight\n'
               )
    # calculation of average molecular weight
    if lang in ['c', 'cuda']:
        file.write(utils.line_start + 'double mw_avg;\n')

    file.write(utils.line_start + utils.comment[lang] +
               ' mass-averaged density\n'
               )
    if lang in ['c', 'cuda']:
        file.write(utils.line_start + 'double rho;\n')

    # evaluate species molar concentrations
    file.write(utils.line_start + utils.comment[lang] +
               ' species molar concentrations\n'
               )
    if lang in ['c', 'cuda']:
        file.write(utils.line_start + 'double conc[{}];\n'.format(num_s))
    elif lang == 'matlab':
        file.write(utils.line_start + 'conc = zeros({},1);\n'.format(num_s)
                   )
    file.write(utils.line_start + 'double y_N' + utils.line_end[lang])
    file.write(utils.line_start +
               'eval_conc (y[0], pres, &y[1], &y_N, &mw_avg, &rho, conc);\n\n'
               )

    rate_list = ['fwd_rates']
    if len(rev_reacs):
        rate_list.append('rev_rates')
    if len(pdep_reacs):
        rate_list.append('pres_mod')
    rate_list.append('spec_rates')
    file.write(utils.line_start + utils.comment[lang] +
               ' evaluate reaction rates\n'
               )
    # evaluate forward and reverse reaction rates
    if lang in ['c', 'cuda']:
        file.write(utils.line_start + 'double fwd_rates[{}];\n'.format(num_r))
        if lang == 'cuda' and num_rev == 0:
            file.write(utils.line_start + 'double* rev_rates = 0;\n')
        else:
            file.write(utils.line_start +
                       'double rev_rates[{}];\n'.format(num_rev)
                       )
        file.write(utils.line_start +
                   'eval_rxn_rates (T, pres, conc, fwd_rates, '
                   'rev_rates);\n'
                   )
    elif lang == 'fortran':
            file.write(utils.line_start +
                       'call eval_rxn_rates (T, pres, conc, fwd_rates, '
                       'rev_rates)\n'
                       )
    elif lang == 'matlab':
        file.write(utils.line_start +
                   '[fwd_rates, rev_rates] = eval_rxn_rates '
                   '(T, pres, conc);\n'
                   )
    file.write('\n')

    if lang == 'c' or (lang == 'cuda' and num_pdep != 0):
        file.write(utils.line_start +
                   'double pres_mod[{}];\n'.format(num_pdep)
                   )
    elif lang == 'cuda':
        file.write(utils.line_start + 'double* pres_mod = 0;\n')


    if len(pdep_reacs):
        file.write(utils.line_start + utils.comment[lang] +
                   'get pressure modifications to reaction rates\n'
                   )
        # evaluate third-body and pressure-dependence reaction modifications
        if lang in ['c', 'cuda']:
            file.write(utils.line_start +
                       'get_rxn_pres_mod (T, pres, conc, pres_mod);\n'
                       )
        elif lang == 'fortran':
            file.write(utils.line_start +
                       'call get_rxn_pres_mod (T, pres, conc, pres_mod)\n'
                       )
        elif lang == 'matlab':
            file.write(utils.line_start +
                       'pres_mod = get_rxn_pres_mod (T, pres, conc, '
                       'pres_mod);\n'
                       )
    file.write('\n')

    # evaluate species rates
    file.write(utils.line_start + utils.comment[lang] +
               ' evaluate rate of change of species molar concentration\n'
               )
    if lang in ['c', 'cuda']:
        file.write(utils.line_start +
                   'double spec_rates[{}];\n'.format(num_s)
                   )
        file.write(
            utils.line_start +
            'eval_spec_rates (fwd_rates, rev_rates, '
            'pres_mod, spec_rates, &spec_rates[{}]);\n'.format(num_s - 1)
            )
    elif lang == 'fortran':
        file.write(utils.line_start +
                   'call eval_spec_rates (fwd_rates, rev_rates, '
                   'pres_mod, spec_rates, spec_rates({}))\n'.format(num_s - 1)
                   )
    elif lang == 'matlab':
        file.write(utils.line_start +
                   'spec_rates = eval_spec_rates(fwd_rates, '
                   'rev_rates, pres_mod);\n'
                   )
    file.write('\n')

    # third-body variable needed for reactions
    if any((rxn.pdep and rxn.pdep_sp is None) or rxn.thd_body for rxn in reacs):
        line = utils.line_start
        if lang == 'c':
            line += 'double '
        elif lang == 'cuda':
            line += 'register double '
        line += ('m = pres / ({:.8e} * T)'.format(chem.RU) +
                 utils.line_end[lang]
                 )
        file.write(line)

        if not do_unroll:
            line = utils.line_start
            if lang == 'c':
                line += 'double '
            elif lang == 'cuda':
                line += 'register double '
            line += ('conc_temp' +
                     utils.line_end[lang]
                     )
            file.write(line)


    # log(T)
    line = utils.line_start
    if lang == 'c':
        line += 'double '
    elif lang == 'cuda':
        line += 'register double '
    line += ('logT = log(T)' +
             utils.line_end[lang]
             )
    file.write(line)

    if not do_unroll:
        line = utils.line_start
        if lang == 'c':
            line += 'double '
        elif lang == 'cuda':
            line += 'register double '
        line += 'j_temp = 0.0' + utils.line_end[lang]
        file.write(line)

        line = utils.line_start
        if lang == 'c':
            line += 'double '
        elif lang == 'cuda':
            line += 'register double '
        line += 'kf = 0.0' + utils.line_end[lang]
        file.write(line)

        if any(rxn.pdep or rxn.thd_body for rxn in reacs):
            line = utils.line_start
            if lang == 'c':
                line += 'double '
            elif lang == 'cuda':
                line += 'register double '
            line += 'pres_mod_temp = 0.0' + utils.line_end[lang]
            file.write(line)

        # if any reverse reactions, will need Kc
        if rev_reacs:
            line = utils.line_start
            if lang == 'c':
                line += 'double '
            elif lang == 'cuda':
                line += 'register double '
            file.write(line + 'Kc = 0.0' + utils.line_end[lang])
            file.write(line + 'kr = 0' + utils.line_end[lang])

        # pressure-dependence variables
        if any(rxn.pdep for rxn in reacs):
            line = utils.line_start
            if lang == 'c':
                line += 'double '
            elif lang == 'cuda':
                line += 'register double '
            line += 'Pr = 0.0' + utils.line_end[lang]
            file.write(line)

        if any(rxn.troe for rxn in reacs):
            line = ''.join([
                '  double {} = 0.0{}'.format(x, utils.line_end[lang])
                for x in 'Fcent', 'A', 'B', 'lnF_AB'
                ])
            file.write(line)

        if any(rxn.sri for rxn in reacs):
            line = utils.line_start + 'double X = 0.0' + utils.line_end[lang]
            file.write(line)

        if any(rxn.cheb for rxn in reacs):
            file.write(utils.line_start +
                       'double Tred, Pred' +
                       utils.line_end[lang]
                       )
            file.write(utils.line_start +
                       'double cheb_temp_0, cheb_temp_1' +
                       utils.line_end[lang]
                       )
            dim = max(rxn.cheb_n_temp for rxn in reacs if rxn.cheb)
            file.write(utils.line_start +
                       'double dot_prod[{}]'.format(dim) +
                       utils.line_end[lang]
                       )

        if any(rxn.plog for rxn in reacs):
            file.write(utils.line_start + 'double kf2' + utils.line_end[lang])

        line = utils.line_start
        if lang == 'c':
            line += 'double '
        elif lang == 'cuda':
            line += 'register double '
        line += 'rho_inv = 1.0 / rho' + utils.line_end[lang]
        file.write(line)

    file.write(utils.line_start +
               'double J_nplusone = 0' +
               utils.line_end[lang]
               )
    file.write(utils.line_start +
               'double J_nplusjplus[NSP]' +
               utils.line_end[lang]
               )

    # variables for equilibrium constant derivatives, if needed
    dBdT_flag = [False for sp in specs]

    # define dB/dT's
    write_db_dt_def(file, lang, specs, reacs, rev_reacs, dBdT_flag, do_unroll)

    line = ''

    ###################################
    # now begin Jacobian evaluation
    ###################################

    # whether this jacobian index has been modified
    touched = [False for i in range(len(specs) * len(specs))]
    J_nplusone_touched = False
    J_nplusjplus_touched = [False for i in range(len(specs))]

    last_split_index = None
    jac_count = 0
    next_fn_index = 0
    batch_has_thd = False
    last_conc_temp = None
    #thelist = set()
    ###################################
    # partial derivatives of reactions
    ###################################
    for rind, rxn in enumerate(reacs):
    #    print(rind)
        if do_unroll and (rind == next_fn_index):
            # clear conc temp
            last_conc_temp = None
            file_store = file
            # get next index
            next_fn_index = rind + splittings[0]
            splittings = splittings[1:]
            # get flags
            rev = False
            pdep = False
            thd = False
            troe = False
            sri = False
            cheb = False
            plog = False
            pdep_thd_eff = False
            has_jnplus_one = False
            batch_has_m = False
            for ind_next in range(rind, next_fn_index):
                if reacs[ind_next].rev:
                    rev = True
                if reacs[ind_next].pdep:
                    pdep = True
                    if reacs[ind_next].thd_body_eff:
                        pdep_thd_eff = True
                    if reacs[ind_next].pdep_sp is None:
                        batch_has_m = True
                if reacs[ind_next].thd_body:
                    thd = True
                if reacs[ind_next].troe:
                    troe = True
                if reacs[ind_next].sri:
                    sri = True
                if reacs[ind_next].cheb:
                    cheb = True
                if reacs[ind_next].plog:
                    plog = True
                reac = reacs[ind_next]
                if len(specs) - 1 in set(reac.reac + reac.prod) and \
                    utils.get_nu(len(specs) - 1, reac):
                    has_jnplus_one = True

            dim = None
            if cheb:
                dim = max(rxn.cheb_n_temp for rxn in reacs if rxn.cheb)
            # write the specific evaluator for this reaction
            file = write_sub_intro(os.path.join(path, 'jacobs'), lang,
                                   jac_count, rate_list, rev, pdep,
                                   batch_has_m, thd, troe, sri, cheb,
                                   dim, plog, smm is None,
                                   has_jnplus_one
                                   )

        if lang == 'cuda' and smm is not None:
            variable_list, usages = calculate_shared_memory(rind, rxn, specs,
                                                            reacs, rev_reacs,
                                                            pdep_reacs
                                                            )
            smm.load_into_shared(file, variable_list, usages)


        ######################################
        # with respect to temperature
        ######################################

        write_dt_comment(file, lang, rind)

        # first we need any pres mod terms
        jline = ''
        pind = None
        if rxn.pdep:
            pind = pdep_reacs.index(rind)
            last_conc_temp = write_pr(file, lang, specs, reacs, pdep_reacs,
                                      rxn, get_array, last_conc_temp
                                      )

            # dF/dT
            if rxn.troe:
                write_troe(file, lang, rxn)
            elif rxn.sri:
                write_sri(file, lang)

            jline = get_pdep_dt(lang, rxn, rev_reacs, rind, pind, get_array)

        elif rxn.thd_body:
            # third body reaction
            pind = pdep_reacs.index(rind)

            jline = (utils.line_start +
                     'j_temp = ((-' +
                     get_array(lang, 'pres_mod', pind) +
                     ' * '
                     )

            if rxn.rev:
                # forward and reverse reaction rates
                jline += '(' + get_array(lang, 'fwd_rates', rind)
                jline += ' - ' + \
                    get_array(lang, 'rev_rates', rev_reacs.index(rind))
                jline += ')'
            else:
                # forward reaction rate only
                jline += get_array(lang, 'fwd_rates', rind)

            jline += ' / T) + (' + get_array(lang, 'pres_mod', pind)

        else:
            if lang in ['c', 'cuda', 'matlab']:
                jline += '  j_temp = ((1.0'
            elif lang in ['fortran']:
                jline += '  j_temp = ((1.0_wp'

        jline += ' / T) * ('

        doT = True
        if rxn.plog:
            write_plog_rxn_dt(file, lang, jline, specs, rxn, rind,
                              rev_reacs.index(rind) if rxn.rev else None,
                              get_array, do_unroll
                              )

        elif rxn.cheb:
            write_cheb_rxn_dt(file, lang, jline, rxn, rind,
                              rev_reacs.index(rind) if rxn.rev else None,
                              specs, get_array, do_unroll
                              )

        else:
            dkdt = get_elementary_rxn_dt(
                lang, specs, rxn, rind,
                rev_reacs.index(rind) if rxn.rev else None,
                get_array, do_unroll
                )
            if dkdt:
                file.write(jline + dkdt)
            else:
                doT = False

        if doT:
            for k_sp in set(rxn.reac + rxn.prod):
                sp_k = specs[k_sp]
                line = utils.line_start
                nu = utils.get_nu(k_sp, rxn)
                if nu == 0:
                    continue
                if lang in ['c', 'cuda']:
                    j_str = ('{}J_nplusone'.format('*' if do_unroll else '')
                             if k_sp + 1 == num_s
                             else get_array(lang, 'jac', k_sp + 1)
                             )
                    line += (
                        j_str +
                        ' {}= {}j_temp{} * {:.16e}'.format(
                            '+' if touched[k_sp + 1] else '',
                            '' if nu == 1 else ('-' if nu == -1 else ''),
                            ' * {}'.format(float(nu))
                            if nu != 1 and nu != -1 else '',
                            sp_k.mw
                            )
                        )
                elif lang in ['fortran', 'matlab']:
                    # NOTE: I believe there was a bug here w/ the previous
                    # fortran/matlab code (as it looks like it would be zero
                    # indexed)
                    j_str = ('J_nplusone' if k_sp + 1 == num_s
                             else get_array(lang, 'jac', k_sp + 1, twod=0)
                             )
                    line += (
                        j_str + ' = ' +
                        (j_str + ' + ' if touched[k_sp + 1] else '') +
                        ' {}j_temp{} * {:.16e}'.format('' if nu == 1 else
                            ('-' if nu == -1 else ''),
                            ' * {}'.format(float(nu))
                            if nu != 1 and nu != -1 else '', sp_k.mw
                            )
                        )
                file.write(line + utils.line_end[lang])
                if k_sp + 1 == num_s:
                    J_nplusone_touched = True
                else:
                    touched[k_sp + 1] = True

            file.write('\n')

        ######################################
        # with respect to species
        ######################################
        write_dy_comment(file, lang, rind)

        if rxn.rev and not rxn.rev_par:
            # need to find Kc
            write_kc(file, lang, specs, rxn)

        # need to write the dr/dy parts (independent of any species)
        write_dr_dy(file, lang, rev_reacs, rxn, rind,
                    pind, len(specs), get_array
                    )

        # write the forward / backwards rates:
        write_rates(file, lang, rxn)

        # now loop through each species
        for j_sp, sp_j in enumerate(specs[:-1]):
            dr_dyj = write_dr_dy_species(lang, specs, rxn, pind,
                                                    j_sp, sp_j, rind,
                                                    rev_reacs, get_array
                                                    )
            for k_sp in set(rxn.reac + rxn.prod):
                sp_k = specs[k_sp]

                nu = utils.get_nu(k_sp, rxn)

                if nu == 0:
                    continue

                jline = utils.line_start
                if k_sp + 1 < num_s:
                    lin_index = k_sp + 1 + (num_s) * (j_sp + 1)
                    #if not rind in thelist and lin_index == 30608:
                    #    thelist.add(rind)
                    # sparse indexes
                    if lang in ['c', 'cuda']:
                        jline += (
                              get_array(lang, 'jac', lin_index) +
                              ' {}= '.format('+' if touched[lin_index]
                              else '')
                              )
                    elif lang in ['fortran', 'matlab']:
                        jline += (
                              get_array(lang, 'jac', k_sp + 1, twod=j_sp+1) +
                              (' = ' +
                              get_array(lang, 'jac', k_sp + 1, twod=j_sp+1)
                              if touched[k_sp + 1] else '') +
                              ' + '
                              )

                    touched[lin_index] = True
                else:
                    if lang in ['c', 'cuda']:
                        jline += (
                            get_array(lang, 'J_nplusjplus', j_sp) +
                            ' {}= '.format('+' if J_nplusjplus_touched[j_sp]
                                           else ''
                                           )
                            )
                    elif lang in ['fortran', 'matlab']:
                        jline += (
                            get_array(lang, 'J_nplusjplus', j_sp) +
                            (' = ' + get_array(lang, 'J_nplusjplus', j_sp)
                            if J_nplusjplus_touched[j_sp] else '') + ' + '
                            )

                    J_nplusjplus_touched[j_sp] = True

                working_temp = ''
                mw_frac = (sp_k.mw / sp_j.mw) * float(nu)
                if mw_frac == -1.0:
                    working_temp += ' -'
                elif mw_frac != 1.0:
                    working_temp += ' {:.16e} * '.format(mw_frac)
                else:
                    working_temp += ' '

                working_temp += '('

                working_temp += dr_dyj

                working_temp += ')'

                jline += working_temp
                jline += utils.line_end[lang]

                file.write(jline)
                jline = ''

        file.write('\n')

        if lang == 'cuda' and smm is not None:
            evictable = [x for x in variable_list if not x.base == 'conc']
            smm.mark_for_eviction(evictable)

        if do_unroll and (rind == next_fn_index - 1 or rind == len(reacs) - 1):
            # switch back
            file.write('}\n\n')
            file = file_store
            file.write('  eval_jacob_{}('.format(jac_count))
            jac_count += 1
            line = ('pres, conc')
            for rate in rate_list:
                line += ', ' + rate
            if batch_has_m:
                line += ', m'
            line += ', mw_avg, rho'
            if rev:
                line += ', dBdT'
            line += ', T, jac'
            if has_jnplus_one:
                line += ', &J_nplusone, J_nplusjplus'
            line += ')'
            file.write(line + utils.line_end[lang])

    ###################################
    # Partial derivatives of temperature (energy equation)
    ###################################

    # evaluate enthalpy
    if lang in ['c', 'cuda']:
        file.write('  // species enthalpies\n'
                   '  double h[{}];\n'.format(num_s) +
                   '  eval_h(T, h);\n')
    elif lang == 'fortran':
        file.write('  ! species enthalpies\n'
                   '  call eval_h(T, h)\n'
                   )
    elif lang == 'matlab':
        file.write('  % species enthalpies\n'
                   '  h = eval_h(T);\n'
                   )
    file.write('\n')

    # evaluate specific heat
    if lang in ['c', 'cuda']:
        file.write('  // species specific heats\n'
                   '  double cp[{}];\n'.format(num_s) +
                   '  eval_cp(T, cp);\n')
    elif lang == 'fortran':
        file.write('  ! species specific heats\n'
                   '  call eval_cp(T, cp)\n'
                   )
    elif lang == 'matlab':
        file.write('  % species specific heats\n'
                   '  cp = eval_cp(T);\n'
                   )
    file.write('\n')

    # average specific heat
    if lang == 'c':
        file.write('  // average specific heat\n'
                   '  double cp_avg;\n'
                   )
    elif lang == 'cuda':
        file.write('  // average specific heat\n'
                   '  register double cp_avg;\n'
                   )
    elif lang == 'fortran':
        file.write('  ! average specific heat\n')
    elif lang == 'matlab':
        file.write('  % average specific heat\n')

    line = utils.line_start + 'cp_avg = '
    isfirst = True
    for sp in specs[:-1]:
        if len(line) > 70:
            if lang in ['c', 'cuda']:
                line += '\n'
            elif lang == 'fortran':
                line += ' &\n'
            elif lang == 'matlab':
                line += ' ...\n'
            file.write(line)
            line = utils.line_start + '   '

        isp = specs.index(sp)
        line += ('(' + get_array(lang, 'y', isp + 1) +
                 ' * ' + get_array(lang, 'cp', isp) + ')'
                 ' + '
                 )

        isfirst = False
    line += ('(' + 'y_N' + ' * ' +
             get_array(lang, 'cp', len(specs) - 1) + ')'
             )
    line += utils.line_end[lang]
    file.write(line)

    # set jac[0] = 0
    # set to zero
    line = utils.line_start
    if lang in ['c', 'cuda']:
        line += get_array(lang, 'jac', 0) + ' = 0.0'
    elif lang == 'fortran':
        line += get_array(lang, 'jac', 0, twod=0) + ' = 0.0_wp'
    elif lang == 'matlab':
        line += get_array(lang, 'jac', 0, twod=0) + ' = 0.0'
    touched[0] = True
    line += utils.line_end[lang]
    file.write(line)

    if not do_unroll:
        line = utils.line_start
        if lang == 'c':
            line += 'double '
        elif lang == 'cuda':
            line += 'register double '
        line += 'working_temp = (1.0 / cp_avg)' + utils.line_end[lang]
        file.write(line)

        file.write(utils.line_start +
                   'j_temp = 1.0 / (rho * cp_avg * cp_avg)' +
                   utils.line_end[lang]
                   )
    else:
        file.write(utils.line_start +
                   'double working_temp = 0' +
                   utils.line_end[lang]
                   )

    next_fn_index = 0
    # need to finish the dYk/dYj's
    write_dy_y_finish_comment(file, lang)
    for k_sp, sp_k in enumerate(specs):
        if do_unroll and k_sp == next_fn_index:
            store_file = file
            unroll_len = (CParams.C_Jacob_Unroll if lang == 'c'
                          else CUDAParams.Jacob_Unroll
                          )
            next_fn_index += min(unroll_len, len(specs) - k_sp)

            have_jnplus_jplus = (next_fn_index >= len(specs)
                                 and any(J_nplusjplus_touched)
                                 )

            file = write_dy_intros(os.path.join(path, 'jacobs'),
                                   lang, jac_count, have_jnplus_jplus
                                   )

        for j_sp, sp_j in enumerate(specs):
            lin_index = k_sp + 1 + (num_s) * (j_sp + 1)
            #the num_s + 1 row is zero
            #so skip
            if j_sp + 1 == num_s:
                continue

            if k_sp + 1 < num_s and touched[lin_index]:
                #still in the actual jacobian
                #and this combo matters
                line = utils.line_start
                # need to finish
                if lang in ['c', 'cuda']:
                    line += get_array(lang, 'jac', lin_index) + ' += '
                elif lang in ['fortran', 'matlab']:
                    line += (get_array(lang, 'jac', k_sp+1, twod=j_sp+1) +
                             ' = ' +
                             get_array(lang, 'jac', k_sp+1, twod=j_sp+1) +
                             ' + '
                             )

                line += ('(' + get_array(lang, 'spec_rates', k_sp) +
                         ' * mw_avg * '
                         '{:.16e}'.format((sp_k.mw / sp_j.mw) *
                                          (1. - sp_j.mw / specs[-1].mw)
                                          ) +
                         ' * rho_inv)' + utils.line_end[lang]
                         )
                file.write(line)
            elif k_sp + 1 == num_s and J_nplusjplus_touched[j_sp]:
                #out of bounds in the Jnplusjplus ones
                #and this combo matters
                line = utils.line_start
                # need to finish
                if lang in ['c', 'cuda']:
                    line += get_array(lang, 'J_nplusjplus', j_sp) + ' += '
                elif lang in ['fortran', 'matlab']:
                    line += (get_array(lang, 'J_nplusjplus', j_sp) +
                             ' = ' + get_array(lang, 'jac', j_sp) + ' + ')

                line += ('(' + get_array(lang, 'spec_rates', k_sp) +
                         ' * mw_avg * '
                         '{:.16e}'.format((sp_k.mw / sp_j.mw) *
                                          (1. - sp_j.mw / specs[-1].mw)
                                          ) +
                         ' * rho_inv)' + utils.line_end[lang]
                         )
                file.write(line)


            ######################################
            # Derivative with respect to species
            ######################################
            line = utils.line_start
            my_index = (num_s) * (j_sp + 1)
            if lang in ['c', 'cuda']:
                line += get_array(lang, 'jac', my_index)
            elif lang in ['fortran', 'matlab']:
                line += get_array(lang, 'jac', 0, twod=j_sp + 1)
            if lang in ['fortran', 'matlab']:
                line += ' = ' + (get_array(lang, 'jac', 0, twod=j_sp + 1)
                                 + ' +' if touched[my_index] else ''
                                 ) + ' -('
            else:
                line += ' {}= {}('.format('-' if touched[my_index] else '',
                                          '' if touched[my_index] else '-'
                                          )
            touched[my_index] = True


            jac_part = ''
            if k_sp + 1 < num_s:
                #still in the actual jacobian
                if touched[lin_index]:
                    if lang in ['c', 'cuda']:
                        jac_part = ('working_temp * ' +
                                    get_array(lang, 'jac', lin_index) +
                                    ' - '
                                    )
                    if lang in ['fortran', 'matlab']:
                        jac_part = ('working_temp * ' +
                                    get_array(lang, 'jac', k_sp + 1,
                                              twod=j_sp + 1
                                              ) +
                                    ' - '
                                    )
                else:
                    jac_part = '-'
            else:
                #out of bounds, so need to check the
                #Jnplusjplus ones
                if J_nplusjplus_touched[j_sp]:
                    if lang in ['c', 'cuda']:
                        jac_part = ('working_temp * ' +
                                    get_array(lang, 'J_nplusjplus', j_sp) +
                                    ' - '
                                    )
                    if lang in ['fortran', 'matlab']:
                        jac_part = ('working_temp * ' +
                                    get_array(lang, 'J_nplusjplus', j_sp+1) +
                                    ' - '
                                    )
                else:
                    jac_part = '-'

            sp_part = ('(j_temp * (' + get_array(lang, 'cp', j_sp) +
                        ' - ' + get_array(lang, 'cp', num_s - 1) + ')' +
                        ' * ' + get_array(lang, 'spec_rates', k_sp) +
                        ' * {:.8e}))'.format(sp_k.mw))

            line += get_array(lang, 'h', k_sp) + ' * (' + jac_part + sp_part + ')' + utils.line_end[lang]
            if jac_part != '-' or seen_sp[k_sp]:
                file.write(line)

        if do_unroll and k_sp == next_fn_index - 1:
            # switch back
            file.write('}\n\n')
            file = file_store
            file.write('  eval_jacob_{}('.format(jac_count))
            jac_count += 1
            line = 'mw_avg, rho, cp_avg, spec_rates, h, cp, jac'
            if have_jnplus_jplus:
                line += ', J_nplusjplus'
            line += ')'
            file.write(line + utils.line_end[lang])

    ######################################
    # Derivatives with respect to temperature
    ######################################
    write_dcp_dt(file, lang, specs)

    ######################################
    # Derivative with respect to species
    ######################################
    # write_dt_y_comment(file, lang, sp)
    # write_dt_y(file, lang, specs, sp, isp, num_s, touched,
    #            sparse_indicies, get_array
    #            )

    file.write('\n')

    # next need to divide everything out
    #write_dt_y_division(file, lang, specs, num_s, get_array)

    # finish the dT entry
    write_dt_completion(file, lang, specs, J_nplusone_touched, get_array)

    if lang in ['c', 'cuda']:
        file.write('} // end eval_jacob\n\n')
    elif lang == 'fortran':
        file.write('end subroutine eval_jacob\n\n')
    elif lang == 'matlab':
        file.write('end\n\n')

    file.close()

    # create include file
    if do_unroll:
        with open(os.path.join(path, 'jacobs', 'jac_include' +
                  utils.header_ext[lang]), 'w'
                  ) as tempfile:
            tempfile.write('#ifndef JAC_INCLUDE_H\n'
                           '#define JAC_INCLUDE_H\n')
            for i in range(jac_count):
                tempfile.write('#include "jacob_{}{}"\n'.format(i,
                               utils.header_ext[lang])
                               )
            tempfile.write('#endif\n\n')

        with open(os.path.join(path, 'jacobs',
                  'jac_list_{}'.format(lang)), 'w'
                  ) as tempfile: \
            tempfile.write(' '.join(['jacob_{}{}'.format(i,
                           utils.file_ext[lang]) for i in range(jac_count)])
                           )
    return touched


def write_sparse_multiplier(path, lang, touched, nvars):
    """Write a subroutine that multiplies the non-zero entries of the
    Jacobian with a column 'j' of another matrix.

    Parameters
    ----------
    path : str
        Path to build directory for file.
    lang : {'c', 'cuda', 'fortran', 'matlab'}
        Programming language.
    inidicies : list
        A list of indicies where the Jacobian is non-zero
    nvars : int
        How many variables in the Jacobian matrix

    Returns
    -------
    None

    """

<<<<<<< HEAD
    sparse_indicies = [x for x in range(nvar * nvar) if touched[nvar]]
=======
    sparse_indicies = [x for x in range(nvars * nvars) if touched[nvar]]
>>>>>>> 0e2513cb

    # first write header file
    file = open(os.path.join(path,
                'sparse_multiplier{}'.format(utils.header_ext[lang])), 'w'
                )
    file.write('#ifndef SPARSE_HEAD\n'
               '#define SPARSE_HEAD\n')
    file.write('\n#define N_A {}'.format(len(sorted_and_cleaned)))
    file.write(
        '\n'
        '#include "header{}"\n'.format(utils.header_ext[lang]) +
        '\n' +
        ('__device__\n' if lang == 'cuda' else '') +
        'void sparse_multiplier (const double *, const double *, double*);\n'
        '\n'
        '#ifdef COMPILE_TESTING_METHODS\n'
        '  int test_sparse_multiplier();\n'
        '#endif\n'
        '\n'
        '#endif\n'
        )
    file.close()

    # create file depending on language
    filename = 'sparse_multiplier' + utils.file_ext[lang]
    file = open(os.path.join(path, filename), 'w')

    file.write('#include "sparse_multiplier'
               '{}"\n\n'.format(utils.header_ext[lang])
               )

    if lang == 'cuda':
        file.write('__device__\n')

    file.write('void sparse_multiplier(const double * A, '
               'const double * Vm, double* w) {\n'
               )

    if lang == 'cuda':
        """optimize for cache reusing"""
        touched = [False for i in range(nvars)]
        for i in range(nvars):
            # get all indicies that belong to row i
            i_list = [x for x in sparse_indicies if int(x / nvars) == i]
            for index in i_list:
                file.write(' ' +
                           utils.get_array(lang, 'w', index % nvars) +
                           ' {}= '.format('+' if touched[index % nvars]
                           else '')
                           )
                file.write(' ' + utils.get_array(lang, 'A', index) +
                           ' * ' + utils.get_array(lang, 'Vm', i) +
                           utils.line_end[lang]
                           )
                touched[index % nvars] = True
        zero_out = [i for i, t in enumerate(touched) if not t]
        for i in zero_out:
            file.write(' ' +
                       utils.get_array(lang, 'w', i) + ' = 0' +
                       utils.line_end[lang]
                       )
        file.write("}\n")
    else:
        for i in range(nvars):
            # get all indicies that belong to row i
            i_list = [x for x in sparse_indicies if x % nvars == i]
            if not len(i_list):
                file.write('  ' +
                           utils.get_array(lang, 'w', i) + ' = 0' +
                           utils.line_end[lang]
                           )
                continue
            file.write('  ' + utils.get_array(lang, 'w', i) + ' = ')
            for index in i_list:
                if i_list.index(index):
                    file.write(" + ")
                file.write(' ' + utils.get_array(lang, 'A', index) + ' * '
                           + utils.get_array(lang, 'Vm', int(index / nvars)))
            file.write(";\n")
        file.write("}\n")

    file.close()


def create_jacobian(lang, mech_name=None, therm_name=None, gas=None, optimize_cache=False,
                    initial_state="", num_blocks=8, num_threads=64,
                    no_shared=False, L1_preferred=True, multi_thread=None,
                    force_optimize=False, build_path='./out/', last_spec=None,
                    skip_jac=False, auto_diff=False
                    ):
    """Create Jacobian subroutine from mechanism.

    Parameters
    ----------
    lang : {'c', 'cuda', 'fortran', 'matlab'}
        Language type.
    mech_name : str, optional
        Reaction mechanism filename (e.g. 'mech.dat').
        This or gas must be specified
    therm_name : str, optional
        Thermodynamic database filename (e.g. 'therm.dat')
        or nothing if info in mechanism file.
    gas : cantera.Solution, optional
        The mechanism to generate the Jacobian for.  This or mech_name must be specified
    optimize_cache : bool, optional
        If true, use the greedy optimizer to attempt to
        improve cache hit rates
    initial_state : str, optional
        A comma separated list of the initial conditions to use in form
        T,P,X (e.g. 800,1,H2=1.0,O2=0.5). Temperature in K, P in atm
    num_blocks : int, optional
        The target number of blocks / sm to achieve for cuda
    num_threads : int, optional
        The target number of threads / block to achieve for cuda
    no_shared : bool, optional
        If true, do not use the shared_memory_manager
        to attempt to optimize for CUDA
    L1_preferred : bool, optional
        If true, prefer a larger L1 cache
        and a smaller shared memory size for CUDA
    multi_thread : int, optional
        The number of threads to use during optimization
    force_optimize : bool, optional
        If true, redo the cache optimization even if the same mechanism
    build_path : str, optional
        The output directory for the jacobian files
    last_spec : str, optional
        If specified, the species to assign to the last index.
        Typically should be N2, Ar, He or another inert bath gas
    skip_jac : bool, optional
        If True, only the reaction rate subroutines will be generated
    auto_diff : bool, optional
        If True, generate files for use with the Adept autodifferention library.

    Returns
    -------
    None

    """

    if auto_diff:
        skip_jac = True

    lang = lang.lower()
    if lang not in utils.langs:
        print('Error: language needs to be one of: ')
        for l in utils.langs:
            print(l)
        sys.exit(2)

    # create output directory if none exists
    utils.create_dir(build_path)

    assert mech_name is not None or gas is not None, "No mechanism specified!"

    # Interpret reaction mechanism file, depending on Cantera or
    # Chemkin format.
    if gas is not None or mech_name.endswith(tuple(['.cti', '.xml'])):
        [elems, specs, reacs] = mech.read_mech_ct(mech_name, gas)
    else:
        [elems, specs, reacs] = mech.read_mech(mech_name, therm_name)

    if not specs:
        print('No species found in file: {}'.format(mech_name))
        sys.exit(3)

    if not reacs:
        print('No reactions found in file: {}'.format(mech_name))
        sys.exit(3)

    #check to see if the last_spec is specified
    if last_spec is not None:
        #find the index if possible
        isp = next((i for i, sp in enumerate(specs)
                   if sp.name.lower() == last_spec.lower().strip()),
                   None
                   )
        if isp is None:
            print('Warning: User specified last species {} '
                  'not found in mechanism.'
                  '  Attempting to find a default species.'.format(last_spec)
                  )
            last_spec = None
        else:
            last_spec = isp
    else:
        print('User specified last species not found or not specified.  '
              'Attempting to find a default species')
    if last_spec is None:
        wt = chem.get_elem_wt()
        #check for N2, Ar, He, etc.
        candidates = [('N2', wt['n'] * 2.), ('Ar', wt['ar']),
                        ('He', wt['he'])]
        for sp in candidates:
            match = next((isp for isp, spec in enumerate(specs)
                          if sp[0].lower() == spec.name.lower() and
                          sp[1] == spec.mw),
                            None)
            if match is not None:
                last_spec = match
                break
        if last_spec is not None:
            print('Default last species '
                  '{} found.'.format(specs[last_spec].name)
                  )
    if last_spec is None:
        print('Warning: Neither a user specified or default last species '
              'could be found. Proceeding using the last species in the '
              'base mechanism: {}'.format(specs[-1].name))
        last_spec = len(specs) - 1

    optimize_cache = optimize_cache and cache.HAVE_NJ
    if optimize_cache:
        specs, reacs, \
        fwd_spec_mapping, fwd_rxn_mapping, \
        reverse_spec_mapping, reverse_rxn_mapping = \
                cache.optimize_cache(specs, reacs, multi_thread,
                                     force_optimize, build_path, last_spec
                                     )
    else:
        fwd_rxn_mapping = range(len(reacs))
        reverse_rxn_mapping = range(len(reacs))

        fwd_spec_mapping, \
        reverse_spec_mapping = \
            utils.get_species_mappings(len(specs), last_spec)

        #pick up the last_spec and drop it at the end
        temp = specs[:]
        for i in range(len(specs)):
            specs[i] = temp[fwd_spec_mapping[i]]


    the_len = len(reacs)
    splittings = []
    unroll_len = (CParams.C_Jacob_Unroll if lang == 'c'
                  else CUDAParams.Jacob_Unroll
                  )
    while the_len > 0:
        splittings.append(min(unroll_len, the_len))
        the_len -= unroll_len

    if lang == 'cuda':
        CUDAParams.write_launch_bounds(build_path, num_blocks, num_threads,
                                       L1_preferred, no_shared
                                       )
    smm = None
    if lang == 'cuda' and not no_shared:
        smm = shared.shared_memory_manager(num_blocks, num_threads,
                                           L1_preferred
                                           )

    #reassign the reaction's product / reactant / third body list
    # to integer indexes for speed
    utils.reassign_species_lists(reacs, specs)

    ## now begin writing subroutines

    # print reaction rate subroutine
    rate.write_rxn_rates(build_path, lang, specs, reacs, 
                        fwd_rxn_mapping, smm, auto_diff)

    # if third-body/pressure-dependent reactions,
    # print modification subroutine
    if next((r for r in reacs if (r.thd_body or r.pdep)), None):
        rate.write_rxn_pressure_mod(build_path, lang, specs, reacs,
                                    fwd_rxn_mapping, smm, auto_diff
                                    )

    # write species rates subroutine
    seen_sp = rate.write_spec_rates(build_path, lang, specs, reacs,
                    fwd_spec_mapping, fwd_rxn_mapping, smm, auto_diff)

    # write chem_utils subroutines
    rate.write_chem_utils(build_path, lang, specs, auto_diff)

    # write derivative subroutines
    rate.write_derivs(build_path, lang, specs, reacs, auto_diff)

    # write mass-mole fraction conversion subroutine
    rate.write_mass_mole(build_path, lang, specs)

    # write header file
    aux.write_header(build_path, lang)

    # write mechanism initializers and testing methods
    aux.write_mechanism_initializers(build_path, lang, specs, reacs,
                                     initial_state, reverse_spec_mapping,
                                     reverse_rxn_mapping, optimize_cache,
                                     last_spec, auto_diff
                                     )

    if skip_jac == False:
        # write Jacobian subroutine
        touched = write_jacobian(build_path, lang, specs,
                                         reacs, seen_sp, splittings, smm
                                         )

        write_sparse_multiplier(build_path, lang, touched, len(specs))

    return 0


if __name__ == "__main__":
    args = get_parser()

    create_jacobian(lang=args.lang,
                    mech_name=args.input,
                    therm_name=args.thermo,
                    optimize_cache=args.cache_optimizer,
                    initial_state=args.initial_conditions,
                    num_blocks=args.num_blocks,
                    num_threads=args.num_threads,
                    no_shared=args.no_shared,
                    L1_preferred=args.L1_preferred,
                    multi_thread=args.multi_thread,
                    force_optimize=args.force_optimize,
                    build_path=args.build_path,
                    last_spec=args.last_species,
                    auto_diff=args.auto_diff
                    )<|MERGE_RESOLUTION|>--- conflicted
+++ resolved
@@ -2741,11 +2741,8 @@
 
     """
 
-<<<<<<< HEAD
-    sparse_indicies = [x for x in range(nvar * nvar) if touched[nvar]]
-=======
     sparse_indicies = [x for x in range(nvars * nvars) if touched[nvar]]
->>>>>>> 0e2513cb
+
 
     # first write header file
     file = open(os.path.join(path,

"""Module for performance testing of pyJac and related tools.
"""

# Python 2 compatibility
from __future__ import division
from __future__ import print_function

# Standard libraries
import os
import sys
import subprocess
import multiprocessing

# Related modules
import numpy as np

try:
    import cantera as ct
except ImportError:
    print('Error: Cantera must be installed.')
    raise

try:
    from optionloop import OptionLoop
except ImportError:
    print('Error: optionloop must be installed.')
    raise

# Local imports
from ..core.create_jacobian import create_jacobian
from ..libgen import (libs, compiler, file_struct, flags, get_file_list,
                      run_dirs)

from ..tests.test_utils import data_bin_writer as dbw
from ..tests.test_utils import get_test_matrix as tm

import loopy as lp
lp.set_caching_enabled(False)

STATIC = False
"""bool: CUDA only works for static libraries"""


def check_step_file(filename, steplist):
    """Checks file for existing data, returns number of runs left

    Parameters
    ----------
    filename : str
        Name of file with data
    steplist : list of int
        List of different numbers of steps

    Returns
    -------
    runs : dict
        Dictionary with number of runs left for each step

    """
    # checks file for existing data
    # and returns number of runs left to do
    # for each # of does in steplist
    runs = {}
    for step in steplist:
        runs[step] = 0
    try:
        with open(filename, 'r') as file:
            lines = [line.strip() for line in file.readlines()]
        for line in lines:
            try:
                vals = line.split(',')
                if len(vals) == 2:
                    vals = [float(v) for v in vals]
                    runs[vals[0]] += 1
            except:
                pass
        return runs
    except:
        return runs


def check_file(filename):
    """Checks file for existing data, returns number of completed runs

    Parameters
    ----------
    filename : str
        Name of file with data

    Returns
    -------
    num_completed : int
        Number of completed runs

    """
    try:
        with open(filename, 'r') as file:
            lines = [line.strip() for line in file.readlines()]
        num_completed = 0
        to_find = 4
        for line in lines:
            try:
                vals = line.split(',')
                if len(vals) == to_find:
                    int(vals[0])
                    float(vals[1])
                    float(vals[2])
                    float(vals[3])
                    num_completed += 1
            except:
                pass
        return num_completed
    except:
        return 0


def getf(x):
    return os.path.basename(x)


def cmd_link(lang, shared):
    """Return linker command.

    Parameters
    ----------
    lang : {'icc', 'c', 'cuda'}
        Programming language
    shared : bool
        ``True`` if shared

    Returns
    -------
    cmd : list of `str`
        List with linker command

    """
    cmd = None
    if lang == 'opencl':
        cmd = ['gcc']
    elif lang == 'c':
        cmd = ['gcc']
    elif lang == 'cuda':
        cmd = ['nvcc'] if not shared else ['g++']
    else:
        print('Lang must be one of {opecl, c}')
        raise
    return cmd


exceptions = ['-xc']


def linker(lang, test_dir, filelist, platform=''):
    args = cmd_link(lang, not STATIC)
    args.extend([x for x in flags[lang] if x not in exceptions])
    args.extend([os.path.join(test_dir, getf(f) + '.o') for f in filelist])
    args.extend(['-o', os.path.join(test_dir, 'speedtest')])
    args.extend(libs[lang])
    args.append('-lm')

    if run_dirs[lang]:
        for rd in run_dirs[lang]:
            args.extend(['-Wl,-rpath', rd])

    try:
        print(' '.join(args))
        subprocess.check_call(args)
    except subprocess.CalledProcessError:
        print('Error: linking of test program failed.')
        sys.exit(1)


def performance_tester(home, work_dir):
    """Runs performance testing for pyJac

    Parameters
    ----------
    home : str
        Directory of source code files
    work_dir : str
        Working directory with mechanisms and for data

    Returns
    -------
    None

    """
    build_dir = 'out'
    test_dir = 'test'
    work_dir = os.path.abspath(work_dir)

    mechanism_list, ocl_params, max_vec_width = tm.get_test_matrix(work_dir)

    if len(mechanism_list) == 0:
        print('No mechanisms found for performance testing in '
              '{}, exiting...'.format(work_dir)
              )
        sys.exit(-1)

    repeats = 10

    for mech_name, mech_info in sorted(mechanism_list.items(),
                                       key=lambda x: x[1]['ns']
                                       ):

        # ensure directory structure is valid
        this_dir = os.path.join(work_dir, mech_name)
        this_dir = os.path.abspath(this_dir)
        os.chdir(this_dir)
        my_build = os.path.join(this_dir, build_dir)
        my_test = os.path.join(this_dir, test_dir)
        subprocess.check_call(['mkdir', '-p', my_build])
        subprocess.check_call(['mkdir', '-p', my_test])

<<<<<<< HEAD
        # rewrite data to file in 'C' order
        num_conditions = dbw.write(os.path.join(work_dir, mech_name))
        # find max testable # of conditions
        num_conditions = int(
            np.floor(num_conditions / max_vec_width) * max_vec_width)

=======
>>>>>>> 240700e4
        the_path = os.getcwd()
        op = OptionLoop(ocl_params, lambda: False)

        # rewrite data to file in 'C' order
        num_conditions = dbw.write(os.path.join(work_dir, mech_name))
        # find max testable # of conditions
        num_conditions = int(
            np.floor(num_conditions / max_vec_width) * max_vec_width)

        for i, state in enumerate(op):
            lang = state['lang']
            vecsize = state['vecsize']
            order = state['order']
            wide = state['wide']
            deep = state['deep']
            platform = state['platform']
            rate_spec = state['rate_spec']
            split_kernels = state['split_kernels']
            num_cores = state['num_cores']
            if not deep and not wide and vecsize != max_vec_width:
                # this is simple parallelization, don't need vector size
                continue

            if rate_spec == 'fixed' and split_kernels:
                continue  # not a thing!

<<<<<<< HEAD
            temp_lang = 'c'
=======
>>>>>>> 240700e4
            data_output = ('{}_{}_{}_{}_{}_{}_{}_{}'.format(lang, vecsize, order,
                                                            'w' if wide else 'd' if deep else 'par',
                                                            platform, rate_spec, 'split' if split_kernels else 'single',
                                                            num_cores
                                                            ) +
                           '_output.txt'
                           )

            data_output = os.path.join(the_path, data_output)
            num_completed = check_file(data_output)
            todo = {num_conditions: repeats - num_completed}
            if not any(todo[x] > 0 for x in todo):
                continue

            try:
                create_jacobian(lang,
                                mech_name=mech_info['mech'],
                                vector_size=vecsize,
                                wide=wide,
                                deep=deep,
                                data_order=order,
                                build_path=my_build,
                                skip_jac=True,
                                auto_diff=False,
                                platform=platform,
                                data_filename=os.path.join(
                                    work_dir, mech_name, 'data.bin'),
                                split_rate_kernels=split_kernels,
                                rate_specialization=rate_spec,
                                split_rop_net_kernels=split_kernels
                                )
            except:
                print('generation failed...')
                print(i, state)
                print()
                print()
                continue

            # get file lists
            i_dirs, files = get_file_list(build_dir, lang)

            structs = [file_struct(lang, lang, f, i_dirs,
                                   [], my_build, my_test, not STATIC) for f in files]

            pool = multiprocessing.Pool()
            results = pool.map(compiler, structs)
            pool.close()
            pool.join()
            if any(r == -1 for r in results):
                sys.exit(-1)

            linker(lang, my_test, files, platform)

            with open(data_output, 'a+') as file:
                for stepsize in todo:
                    for i in range(todo[stepsize]):
                        print(i, "/", todo[stepsize])
                        subprocess.check_call(
                            [os.path.join(the_path,
                                          my_test, 'speedtest'),
                             str(stepsize), str(num_cores)], stdout=file
                        )<|MERGE_RESOLUTION|>--- conflicted
+++ resolved
@@ -212,15 +212,12 @@
         subprocess.check_call(['mkdir', '-p', my_build])
         subprocess.check_call(['mkdir', '-p', my_test])
 
-<<<<<<< HEAD
         # rewrite data to file in 'C' order
         num_conditions = dbw.write(os.path.join(work_dir, mech_name))
         # find max testable # of conditions
         num_conditions = int(
             np.floor(num_conditions / max_vec_width) * max_vec_width)
 
-=======
->>>>>>> 240700e4
         the_path = os.getcwd()
         op = OptionLoop(ocl_params, lambda: False)
 
@@ -247,10 +244,6 @@
             if rate_spec == 'fixed' and split_kernels:
                 continue  # not a thing!
 
-<<<<<<< HEAD
-            temp_lang = 'c'
-=======
->>>>>>> 240700e4
             data_output = ('{}_{}_{}_{}_{}_{}_{}_{}'.format(lang, vecsize, order,
                                                             'w' if wide else 'd' if deep else 'par',
                                                             platform, rate_spec, 'split' if split_kernels else 'single',

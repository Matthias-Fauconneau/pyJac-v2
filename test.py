--- conflicted
+++ resolved
@@ -636,26 +636,15 @@
         print('Max error in forward reaction rates: {:.2e}% @ reaction {}'.
             format(max_err * 100., loc))
 
-<<<<<<< HEAD
-        err = (abs(test_rev_rates - gas.reverse_rates_of_progress[idx_rev]
-                  ) / gas.reverse_rates_of_progress[idx_rev])
-        max_err = np.max(err)
-        loc = np.where(err == max_err)[0]
-        err = np.linalg.norm(err, 2) * 100.  
-        print('L2 norm error in reverse reaction rates: {:.2e}%'.format(err))
-        print('Max error in reverse reaction rates: {:.2e}% @ reaction {}'.
-            format(max_err * 100., loc))
-=======
         if idx_rev:
-            err = ((test_rev_rates - gas.reverse_rates_of_progress[idx_rev]
+            err = (abs(test_rev_rates - gas.reverse_rates_of_progress[idx_rev]
                       ) / gas.reverse_rates_of_progress[idx_rev])
             max_err = np.max(err)
             loc = np.where(err == max_err)[0]
-            err = np.linalg.norm(err, 2) * 100.
+            err = np.linalg.norm(err, 2) * 100.  
             print('L2 norm error in reverse reaction rates: {:.2e}%'.format(err))
             print('Max error in reverse reaction rates: {:.2e}% @ reaction {}'.
                 format(max_err * 100., loc))
->>>>>>> 485e1480
 
         # Species production rates
         num = int(data[0])

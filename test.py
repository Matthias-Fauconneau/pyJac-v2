--- conflicted
+++ resolved
@@ -671,7 +671,7 @@
 
         # Derivative source term
         ode = ReactorConstPres(gas)
-        
+
         mw_avg = 0
         rho = 0
         #get conc
@@ -763,16 +763,8 @@
         err_dydt_zero[i] = err
         print('L2 norm difference of "zero" dydt: {:.2e}'.format(err))
 
-<<<<<<< HEAD
-        num = int(test_data[0])
-        test_jacob = test_data[1: num + 1]
-        test_data = test_data[num + 1:]
+        pyjacob.eval_jacobian(0, ptes, y_dummy, test_jacob)
         non_zero = np.where(abs(test_jacob) > 0)[0]
-=======
-        pyjacob.eval_jacobian(0, ptes, y_dummy, test_jacob)
-        #non_zero = np.where(abs(test_jacob) > 0)[0]
-        non_zero = np.where(abs(test_jacob) > np.linalg.norm(test_jacob) / 1.e8)[0]
->>>>>>> bdf333d2
         zero = np.where(test_jacob == 0.)[0]
 
         jacob = ajac.eval_jacobian(gas, 6)
